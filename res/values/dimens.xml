--- conflicted
+++ resolved
@@ -211,13 +211,11 @@
 <!-- Other -->
     <!-- Approximates the system status bar height. Not guaranteed to be always be correct. -->
     <dimen name="status_bar_height">24dp</dimen>
-<<<<<<< HEAD
-
+
+    <!-- Unread number -->
     <dimen name="infomation_count_height">14dp</dimen>
     <dimen name="infomation_count_min_width">14dp</dimen>
     <dimen name="infomation_count_textsize">11dp</dimen>
     <dimen name="infomation_count_padding">4dp</dimen>
     <dimen name="infomation_count_circle_radius">7dp</dimen>
-=======
->>>>>>> bd58aaec
 </resources>