--- conflicted
+++ resolved
@@ -45,13 +45,9 @@
     <!-- System shortcuts -->
     <color name="system_shortcuts_icon_color">@android:color/tertiary_text_light</color>
 
-<<<<<<< HEAD
-    <!-- Used as a fallback since colorSecondary doesn't exist pre-API 25 -->
-    <color name="fallback_secondary_color">#FF37474F</color>
-
-    <color name="infomation_count_circle_color">#F44336</color>
-=======
     <color name="legacy_icon_background">#FFFFFF</color>
     <color name="icon_background">#E0E0E0</color> <!-- Gray 300 -->
->>>>>>> bd58aaec
+
+    <!-- Unread number -->
+    <color name="infomation_count_circle_color">#F44336</color>
 </resources>