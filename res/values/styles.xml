--- conflicted
+++ resolved
@@ -127,12 +127,4 @@
         <item name="indicatorSize">4dp</item>
         <item name="ringOutset">4dp</item>
     </style>
-<<<<<<< HEAD
-
-    <style name="PopupAnimation">
-        <item name="android:windowEnterAnimation">@anim/fade_in</item>
-    </style>
-
-=======
->>>>>>> 74d3aa72
 </resources>