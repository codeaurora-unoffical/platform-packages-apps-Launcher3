<?xml version="1.0" encoding="utf-8"?>
<!--
/*
* Copyright (C) 2008 The Android Open Source Project
*
* Licensed under the Apache License, Version 2.0 (the "License");
* you may not use this file except in compliance with the License.
* You may obtain a copy of the License at
*
*      http://www.apache.org/licenses/LICENSE-2.0
*
* Unless required by applicable law or agreed to in writing, software
* distributed under the License is distributed on an "AS IS" BASIS,
* WITHOUT WARRANTIES OR CONDITIONS OF ANY KIND, either express or implied.
* See the License for the specific language governing permissions and
* limitations under the License.
*/
-->

<resources>
    <!-- Launcher theme -->
    <style name="BaseLauncherTheme" parent="@android:style/Theme.DeviceDefault.Light.NoActionBar">
        <item name="android:windowBackground">@android:color/transparent</item>
        <item name="android:colorBackgroundCacheHint">@null</item>
        <item name="android:windowShowWallpaper">true</item>
        <item name="android:windowNoTitle">true</item>
        <item name="android:colorEdgeEffect">#FF757575</item>
        <item name="android:keyboardLayout">@layout/search_container_all_apps</item>
    </style>

    <style name="BaseLauncherThemeWithCustomAttrs" parent="@style/BaseLauncherTheme">
        <item name="allAppsScrimColor">#CCFFFFFF</item>
<<<<<<< HEAD
=======
        <item name="allAppsNavBarScrimColor">#66FFFFFF</item>
>>>>>>> 81a70e5d
        <item name="popupColorPrimary">#FFF</item>
        <item name="popupColorSecondary">#F5F5F5</item> <!-- Gray 100 -->
        <item name="popupColorTertiary">#E0E0E0</item> <!-- Gray 300 -->
        <item name="isMainColorDark">false</item>
        <item name="isWorkspaceDarkText">false</item>
        <item name="workspaceTextColor">@android:color/white</item>
        <item name="workspaceShadowColor">#B0000000</item>
        <item name="workspaceAmbientShadowColor">#33000000</item>
        <item name="workspaceKeyShadowColor">#44000000</item>
        <item name="workspaceStatusBarScrim">@drawable/workspace_bg</item>
        <item name="widgetsTheme">@style/WidgetContainerTheme</item>
    </style>

    <style name="LauncherTheme" parent="@style/BaseLauncherThemeWithCustomAttrs"></style>

    <style name="LauncherThemeDarkText" parent="@style/LauncherTheme">
        <item name="workspaceTextColor">#FF212121</item>
        <item name="workspaceShadowColor">@android:color/transparent</item>
        <item name="workspaceAmbientShadowColor">@android:color/transparent</item>
        <item name="workspaceKeyShadowColor">@android:color/transparent</item>
        <item name="isWorkspaceDarkText">true</item>
        <item name="workspaceStatusBarScrim">@null</item>
    </style>

    <style name="LauncherThemeDark" parent="@style/LauncherTheme">
        <item name="android:textColorPrimary">#FFFFFFFF</item>
        <item name="android:textColorSecondary">#FFFFFFFF</item>
        <item name="android:textColorTertiary">#CCFFFFFF</item>
        <item name="android:textColorHint">#A0FFFFFF</item>
        <item name="android:colorControlHighlight">#A0FFFFFF</item>
        <item name="android:colorPrimary">#FF333333</item>
        <item name="allAppsScrimColor">#7A000000</item>
<<<<<<< HEAD
=======
        <item name="allAppsNavBarScrimColor">#80000000</item>
>>>>>>> 81a70e5d
        <item name="popupColorPrimary">?android:attr/colorPrimary</item>
        <item name="popupColorSecondary">#424242</item> <!-- Gray 800 -->
        <item name="popupColorTertiary">#757575</item> <!-- Gray 600 -->
        <item name="widgetsTheme">@style/WidgetContainerTheme.Dark</item>
        <item name="isMainColorDark">true</item>
    </style>

    <!--
    Theme overrides to element on homescreen, i.e., which are drawn on top on wallpaper.
    Various foreground colors are overridden to be workspaceTextColor so that they are properly
    visible on various wallpapers.
    -->
    <style name="HomeScreenElementTheme">
        <item name="android:colorEdgeEffect">?attr/workspaceTextColor</item>
        <item name="android:textColorPrimary">?attr/workspaceTextColor</item>
        <item name="android:textColorSecondary">?attr/workspaceTextColor</item>
    </style>

    <!-- Theme for the widget container. Overridden on API 26. -->
    <style name="WidgetContainerTheme" parent="@android:style/Theme.DeviceDefault.Settings">
        <item name="android:colorEdgeEffect">?android:attr/textColorSecondaryInverse</item>
        <item name="android:textColorPrimary">?android:attr/textColorPrimaryInverse</item>
        <item name="android:textColorSecondary">?android:attr/textColorSecondaryInverse</item>
    </style>

    <style name="WidgetContainerTheme.Dark" />

    <style name="FastScrollerPopup" >
        <item name="android:layout_width">wrap_content</item>
        <item name="android:minWidth">@dimen/fastscroll_popup_width</item>
        <item name="android:layout_height">@dimen/fastscroll_popup_height</item>
        <item name="android:textSize">@dimen/fastscroll_popup_text_size</item>
        <item name="android:paddingEnd">@dimen/fastscroll_popup_padding</item>
        <item name="android:gravity">center</item>
        <item name="android:alpha">0</item>
        <item name="android:elevation">3dp</item>
        <item name="android:saveEnabled">false</item>
        <item name="android:textColor">@android:color/white</item>
        <item name="android:includeFontPadding">false</item>
    </style>

    <!-- Base theme for BubbleTextView and sub classes -->
    <style name="BaseIcon">
        <item name="android:layout_width">match_parent</item>
        <item name="android:layout_height">match_parent</item>
        <item name="android:layout_gravity">center</item>
        <item name="android:focusable">true</item>
        <item name="android:gravity">center_horizontal</item>
        <item name="android:singleLine">true</item>
        <item name="android:ellipsize">marquee</item>
        <item name="android:textColor">?android:attr/textColorSecondary</item>
        <item name="android:fontFamily">sans-serif-condensed</item>

        <!-- No shadows in the base theme -->
        <item name="android:shadowRadius">0</item>
    </style>

    <!-- Icon displayed on the worksapce -->
    <style name="BaseIcon.Workspace">
        <item name="android:shadowRadius">2.0</item>
        <item name="android:shadowColor">?attr/workspaceShadowColor</item>
        <item name="ambientShadowColor">?attr/workspaceAmbientShadowColor</item>
        <item name="ambientShadowBlur">2.5dp</item>
        <item name="keyShadowColor">?attr/workspaceKeyShadowColor</item>
        <item name="keyShadowBlur">1dp</item>
        <item name="keyShadowOffset">.5dp</item>
    </style>

    <!-- Theme for the popup container -->
    <style name="PopupItem">
        <item name="android:colorControlHighlight">?attr/popupColorTertiary</item>
    </style>
    <style name="PopupGutter">
        <item name="android:backgroundTintMode">multiply</item>
        <item name="android:backgroundTint">?attr/popupColorSecondary</item>
        <item name="android:background">@drawable/gutter_horizontal</item>
        <item name="android:elevation">@dimen/notification_elevation</item>
        <item name="android:outlineProvider">none</item>
    </style>

    <!-- Drop targets -->
    <style name="DropTargetButtonBase">
        <item name="android:drawablePadding">7.5dp</item>
        <item name="android:paddingLeft">16dp</item>
        <item name="android:paddingRight">16dp</item>
        <item name="android:textColor">?attr/workspaceTextColor</item>
        <item name="android:textSize">@dimen/drop_target_text_size</item>
        <item name="android:singleLine">true</item>
        <item name="android:ellipsize">end</item>
        <item name="android:shadowColor">?attr/workspaceShadowColor</item>
        <item name="android:shadowDx">0.0</item>
        <item name="android:shadowDy">1.0</item>
        <item name="android:shadowRadius">4.0</item>
    </style>

    <style name="DropTargetButton" parent="DropTargetButtonBase" />

    <style name="TextTitle">
        <item name="android:fontFamily">sans-serif</item>
    </style>

    <style name="AllAppsEmptySearchBackground">
        <item name="android:colorPrimary">#E0E0E0</item>
        <item name="android:colorControlHighlight">#BDBDBD</item>
        <item name="android:colorForeground">@color/all_apps_bg_hand_fill</item>
    </style>
    <style name="AllAppsEmptySearchBackground.Dark">
        <item name="android:colorPrimary">#9AA0A6</item>
        <item name="android:colorControlHighlight">#DFE1E5</item>
        <item name="android:colorForeground">@color/all_apps_bg_hand_fill_dark</item>
    </style>
</resources><|MERGE_RESOLUTION|>--- conflicted
+++ resolved
@@ -30,10 +30,7 @@
 
     <style name="BaseLauncherThemeWithCustomAttrs" parent="@style/BaseLauncherTheme">
         <item name="allAppsScrimColor">#CCFFFFFF</item>
-<<<<<<< HEAD
-=======
         <item name="allAppsNavBarScrimColor">#66FFFFFF</item>
->>>>>>> 81a70e5d
         <item name="popupColorPrimary">#FFF</item>
         <item name="popupColorSecondary">#F5F5F5</item> <!-- Gray 100 -->
         <item name="popupColorTertiary">#E0E0E0</item> <!-- Gray 300 -->
@@ -66,10 +63,7 @@
         <item name="android:colorControlHighlight">#A0FFFFFF</item>
         <item name="android:colorPrimary">#FF333333</item>
         <item name="allAppsScrimColor">#7A000000</item>
-<<<<<<< HEAD
-=======
         <item name="allAppsNavBarScrimColor">#80000000</item>
->>>>>>> 81a70e5d
         <item name="popupColorPrimary">?android:attr/colorPrimary</item>
         <item name="popupColorSecondary">#424242</item> <!-- Gray 800 -->
         <item name="popupColorTertiary">#757575</item> <!-- Gray 600 -->
