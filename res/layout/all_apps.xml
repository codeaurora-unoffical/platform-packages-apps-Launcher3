--- conflicted
+++ resolved
@@ -55,38 +55,23 @@
             android:focusable="true"
             android:theme="@style/CustomOverscroll.Light" />
 
-<<<<<<< HEAD
-        <RelativeLayout
-=======
         <FrameLayout
->>>>>>> 74d3aa72
             android:id="@+id/search_container"
             android:layout_width="match_parent"
             android:layout_height="@dimen/all_apps_search_bar_height"
-<<<<<<< HEAD
-            android:layout_gravity="start|top"
-            android:background="@drawable/all_apps_search_bg" >
-=======
             android:layout_gravity="center|top"
             android:paddingTop="@dimen/all_apps_search_bar_margin_top"
             android:gravity="center|bottom"
             android:orientation="horizontal"
             android:saveEnabled="false">
->>>>>>> 74d3aa72
 
             <com.android.launcher3.ExtendedEditText
                 android:id="@+id/search_box_input"
-                android:layout_width="@dimen/all_apps_search_area_width"
+                android:layout_width="match_parent"
                 android:layout_height="match_parent"
                 android:background="@android:color/transparent"
                 android:focusableInTouchMode="true"
-<<<<<<< HEAD
-                android:gravity="left|center_vertical"
-                android:hint="@string/all_apps_search_bar_hint"
-                android:inputType="text|textNoSuggestions|textCapWords"
-=======
                 android:gravity="center"
->>>>>>> 74d3aa72
                 android:imeOptions="actionSearch|flagNoExtractUi"
                 android:inputType="text|textNoSuggestions|textCapWords"
                 android:maxLines="1"
@@ -96,60 +81,7 @@
                 android:hint="@string/all_apps_search_bar_hint"
                 android:textColorHint="@drawable/all_apps_search_hint"
                 android:textSize="16sp" />
-<<<<<<< HEAD
-
-            <ImageView
-                android:id="@+id/all_app_menu"
-                android:layout_width="wrap_content"
-                android:layout_height="match_parent"
-                android:gravity="center_vertical|right"
-                android:layout_alignParentRight="true"
-                android:layout_marginRight="9dp"
-                android:background="?android:attr/selectableItemBackgroundBorderless"
-                android:contentDescription="@string/all_apps_button_label"
-                android:src="@drawable/apps_menu"/>
-
-            <ImageView
-                android:id="@+id/dismiss_search_button"
-                android:layout_width="wrap_content"
-                android:layout_height="match_parent"
-                android:layout_gravity="center_vertical"
-                android:layout_marginLeft="16dp"
-                android:layout_marginStart="16dp"
-                android:layout_marginRight="16dp"
-                android:contentDescription="@string/all_apps_button_label"
-                android:src="@drawable/back_search"
-                android:visibility="gone" />
-
-            <TextView
-                android:id="@+id/hide_hint_text"
-                android:layout_width="240dp"
-                android:layout_height="match_parent"
-                android:background="@android:color/transparent"
-                android:gravity="fill_horizontal|center_vertical"
-                android:hint="@string/hide_app_hint"
-                android:scrollHorizontally="true"
-                android:textColor="#ffffff"
-                android:textColorHint="#ffffff"
-                android:layout_marginLeft="16dp"
-                android:textSize="20sp"
-                android:layout_toRightOf="@+id/dismiss_search_button"
-                android:visibility="gone" />
-
-            <ImageView
-                android:id="@+id/select_hide_button"
-                android:layout_width="wrap_content"
-                android:layout_height="match_parent"
-                android:layout_gravity="center_vertical"
-                android:layout_alignParentRight="true"
-                android:layout_marginRight="15dp"
-                android:contentDescription="@string/all_apps_button_label"
-                android:src="@drawable/hide_confirm"
-                android:visibility="gone" />
-        </RelativeLayout>
-=======
         </FrameLayout>
->>>>>>> 74d3aa72
 
     </com.android.launcher3.allapps.AllAppsRecyclerViewContainerView>
     <View
