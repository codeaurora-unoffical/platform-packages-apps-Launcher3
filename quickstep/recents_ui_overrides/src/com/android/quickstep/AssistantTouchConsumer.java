--- conflicted
+++ resolved
@@ -248,8 +248,6 @@
                             SWIPE, mDirection, NAVBAR);
                     Bundle args = new Bundle();
                     args.putInt(INVOCATION_TYPE_KEY, INVOCATION_TYPE_GESTURE);
-<<<<<<< HEAD
-=======
 
                     BaseDraggingActivity launcherActivity = mActivityControlHelper.getCreatedActivity();
                     if (launcherActivity != null) {
@@ -258,7 +256,6 @@
                                         HapticFeedbackConstants.FLAG_IGNORE_VIEW_SETTING);
                     }
 
->>>>>>> 1c9d3974
                     mSysUiProxy.startAssistant(args);
                     mLaunchedAssistant = true;
                 }
