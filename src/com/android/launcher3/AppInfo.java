--- conflicted
+++ resolved
@@ -50,14 +50,7 @@
      */
     boolean usingLowResIcon;
 
-    /**
-     * The time at which the app was first installed.
-     */
-    long firstInstallTime;
-
     public ComponentName componentName;
-
-    public int unreadNum = 0;
 
     static final int DOWNLOADED_FLAG = 1;
     static final int UPDATED_SYSTEM_APP_FLAG = 2;
@@ -89,8 +82,6 @@
             IconCache iconCache) {
         this(context, info, user, iconCache,
                 UserManagerCompat.getInstance(context).isQuietModeEnabled(user));
-
-        firstInstallTime = info.getFirstInstallTime();
     }
 
     public AppInfo(Context context, LauncherActivityInfoCompat info, UserHandleCompat user,
@@ -104,8 +95,6 @@
         if (quietModeEnabled) {
             isDisabled |= ShortcutInfo.FLAG_DISABLED_QUIET_USER;
         }
-
-        firstInstallTime = info.getFirstInstallTime();
 
         iconCache.getTitleAndIcon(this, info, true /* useLowResIcon */);
         intent = makeLaunchIntent(context, info, user);
@@ -133,11 +122,6 @@
         flags = info.flags;
         isDisabled = info.isDisabled;
         iconBitmap = info.iconBitmap;
-        firstInstallTime = info.firstInstallTime;
-    }
-
-    public long getfirstInstallTime() {
-        return firstInstallTime;
     }
 
     @Override
@@ -152,10 +136,6 @@
         Log.d(tag, label + " size=" + list.size());
         for (AppInfo info: list) {
             Log.d(tag, "   title=\"" + info.title + "\" iconBitmap=" + info.iconBitmap
-<<<<<<< HEAD
-                    + " firstInstallTime=" + info.firstInstallTime
-=======
->>>>>>> 74d3aa72
                     + " componentName=" + info.componentName.getPackageName());
         }
     }
