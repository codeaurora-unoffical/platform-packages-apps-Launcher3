--- conflicted
+++ resolved
@@ -341,14 +341,11 @@
 
         public static final String EXTRA_VALUE = "value";
         public static final String EXTRA_DEFAULT_VALUE = "default_value";
-
-<<<<<<< HEAD
+        // Extra for set_boolean method to also notify the backup manager of the change.
+        public static final String NOTIFY_BACKUP = "notify_backup";
+
         public static Bundle call(ContentResolver cr, String method) {
             return cr.call(CONTENT_URI, method, null, null);
         }
-=======
-        // Extra for set_boolean method to also notify the backup manager of the change.
-        public static final String NOTIFY_BACKUP = "notify_backup";
->>>>>>> b171e567
     }
 }