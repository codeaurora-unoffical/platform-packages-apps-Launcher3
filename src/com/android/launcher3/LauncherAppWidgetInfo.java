/*
 * Copyright (C) 2009 The Android Open Source Project
 *
 * Licensed under the Apache License, Version 2.0 (the "License");
 * you may not use this file except in compliance with the License.
 * You may obtain a copy of the License at
 *
 *      http://www.apache.org/licenses/LICENSE-2.0
 *
 * Unless required by applicable law or agreed to in writing, software
 * distributed under the License is distributed on an "AS IS" BASIS,
 * WITHOUT WARRANTIES OR CONDITIONS OF ANY KIND, either express or implied.
 * See the License for the specific language governing permissions and
 * limitations under the License.
 */

package com.android.launcher3;

import android.appwidget.AppWidgetHostView;
import android.content.ComponentName;
import android.content.ContentValues;
import android.content.Context;
import android.content.Intent;

import com.android.launcher3.compat.UserHandleCompat;

/**
 * Represents a widget (either instantiated or about to be) in the Launcher.
 */
public class LauncherAppWidgetInfo extends ItemInfo {

    public static final int RESTORE_COMPLETED = 0;

    /**
     * This is set during the package backup creation.
     */
    public static final int FLAG_ID_NOT_VALID = 1;

    /**
     * Indicates that the provider is not available yet.
     */
    public static final int FLAG_PROVIDER_NOT_READY = 2;

    /**
     * Indicates that the widget UI is not yet ready, and user needs to set it up again.
     */
    public static final int FLAG_UI_NOT_READY = 4;

    /**
     * Indicates that the widget restore has started.
     */
    public static final int FLAG_RESTORE_STARTED = 8;

    /**
     * Indicates that the widget has been allocated an Id. The id is still not valid, as it has
     * not been bound yet.
     */
    public static final int FLAG_ID_ALLOCATED = 16;

    /**
     * Indicates that the widget does not need to show config activity, even if it has a
     * configuration screen. It can also optionally have some extras which are sent during bind.
     */
    public static final int FLAG_DIRECT_CONFIG = 32;

    /**
     * Indicates that the widget hasn't been instantiated yet.
     */
    static final int NO_ID = -1;

    /**
     * Indicates that this is a locally defined widget and hence has no system allocated id.
     */
    static final int CUSTOM_WIDGET_ID = -100;

    /**
     * Identifier for this widget when talking with
     * {@link android.appwidget.AppWidgetManager} for updates.
     */
    int appWidgetId = NO_ID;

    public ComponentName providerName;

    /**
     * Indicates the restore status of the widget.
     */
    int restoreStatus;

    /**
     * Indicates the installation progress of the widget provider
     */
    int installProgress = -1;

    /**
     * Optional extras sent during widget bind. See {@link #FLAG_DIRECT_CONFIG}.
     */
    public Intent bindOptions;

    private boolean mHasNotifiedInitialWidgetSizeChanged;

    LauncherAppWidgetInfo(int appWidgetId, ComponentName providerName) {
        if (appWidgetId == CUSTOM_WIDGET_ID) {
            itemType = LauncherSettings.Favorites.ITEM_TYPE_CUSTOM_APPWIDGET;
        } else {
            itemType = LauncherSettings.Favorites.ITEM_TYPE_APPWIDGET;
        }

        this.appWidgetId = appWidgetId;
        this.providerName = providerName;

        // Since the widget isn't instantiated yet, we don't know these values. Set them to -1
        // to indicate that they should be calculated based on the layout and minWidth/minHeight
        spanX = -1;
        spanY = -1;
        // We only support app widgets on current user.
        user = UserHandleCompat.myUserHandle();
        restoreStatus = RESTORE_COMPLETED;
    }

    public boolean isCustomWidget() {
        return appWidgetId == CUSTOM_WIDGET_ID;
    }

    @Override
    void onAddToDatabase(Context context, ContentValues values) {
        super.onAddToDatabase(context, values);
        values.put(LauncherSettings.Favorites.APPWIDGET_ID, appWidgetId);
        values.put(LauncherSettings.Favorites.APPWIDGET_PROVIDER, providerName.flattenToString());
        values.put(LauncherSettings.Favorites.RESTORED, restoreStatus);
        values.put(LauncherSettings.Favorites.INTENT,
                bindOptions == null ? null : bindOptions.toUri(0));
    }

    /**
     * When we bind the widget, we should notify the widget that the size has changed if we have not
     * done so already (only really for default workspace widgets).
     */
    void onBindAppWidget(Launcher launcher, AppWidgetHostView hostView) {
        if (!mHasNotifiedInitialWidgetSizeChanged) {
            AppWidgetResizeFrame.updateWidgetSizeRanges(hostView, launcher, spanX, spanY);
            mHasNotifiedInitialWidgetSizeChanged = true;
        }
    }

<<<<<<< HEAD
    public ComponentName getProviderName() {
        return providerName;
    }

    @Override
    public String toString() {
        return "AppWidget(id=" + Integer.toString(appWidgetId) + ")";
    }

=======
>>>>>>> 74d3aa72
    @Override
    protected String dumpProperties() {
        return super.dumpProperties() + " appWidgetId=" + appWidgetId;
    }

    public final boolean isWidgetIdAllocated() {
        return (restoreStatus & FLAG_ID_NOT_VALID) == 0 ||
                (restoreStatus & FLAG_ID_ALLOCATED) == FLAG_ID_ALLOCATED;
    }

    public final boolean hasRestoreFlag(int flag) {
        return (restoreStatus & flag) == flag;
    }
}<|MERGE_RESOLUTION|>--- conflicted
+++ resolved
@@ -142,18 +142,6 @@
         }
     }
 
-<<<<<<< HEAD
-    public ComponentName getProviderName() {
-        return providerName;
-    }
-
-    @Override
-    public String toString() {
-        return "AppWidget(id=" + Integer.toString(appWidgetId) + ")";
-    }
-
-=======
->>>>>>> 74d3aa72
     @Override
     protected String dumpProperties() {
         return super.dumpProperties() + " appWidgetId=" + appWidgetId;
