--- conflicted
+++ resolved
@@ -1,5 +1,4 @@
 /*
- * Copyright (c) 2016 The Linux Foundation. All rights reserved.
  * Copyright (C) 2008 The Android Open Source Project
  *
  * Licensed under the Apache License, Version 2.0 (the "License");
@@ -28,9 +27,6 @@
 import android.app.Activity;
 import android.app.ActivityOptions;
 import android.app.AlertDialog;
-import android.app.Notification;
-import android.app.NotificationManager;
-import android.app.PendingIntent;
 import android.app.SearchManager;
 import android.appwidget.AppWidgetHostView;
 import android.appwidget.AppWidgetManager;
@@ -45,16 +41,10 @@
 import android.content.Intent;
 import android.content.IntentFilter;
 import android.content.IntentSender;
-import android.content.ServiceConnection;
 import android.content.SharedPreferences;
 import android.content.SharedPreferences.OnSharedPreferenceChangeListener;
 import android.content.pm.ActivityInfo;
 import android.content.pm.PackageManager;
-<<<<<<< HEAD
-import android.content.pm.PackageManager.NameNotFoundException;
-import android.content.pm.ResolveInfo;
-=======
->>>>>>> 74d3aa72
 import android.content.res.Configuration;
 import android.database.sqlite.SQLiteDatabase;
 import android.graphics.Bitmap;
@@ -62,29 +52,15 @@
 import android.graphics.PorterDuff;
 import android.graphics.Rect;
 import android.graphics.drawable.Drawable;
-<<<<<<< HEAD
-import android.net.ConnectivityManager;
-import android.net.NetworkInfo;
-import android.net.Uri;
-=======
->>>>>>> 74d3aa72
 import android.os.AsyncTask;
 import android.os.Build;
 import android.os.Bundle;
 import android.os.Handler;
-import android.os.IBinder;
 import android.os.Message;
-import android.os.RemoteException;
 import android.os.StrictMode;
 import android.os.SystemClock;
 import android.os.Trace;
 import android.os.UserHandle;
-import android.provider.Settings;
-import android.telephony.CellInfo;
-import android.telephony.PhoneNumberUtils;
-import android.telephony.PhoneStateListener;
-import android.telephony.SignalStrength;
-import android.telephony.TelephonyManager;
 import android.text.Selection;
 import android.text.SpannableStringBuilder;
 import android.text.TextUtils;
@@ -114,20 +90,13 @@
 import com.android.launcher3.LauncherSettings.Favorites;
 import com.android.launcher3.accessibility.LauncherAccessibilityDelegate;
 import com.android.launcher3.allapps.AllAppsContainerView;
-<<<<<<< HEAD
-import com.android.launcher3.allapps.AllAppsGridAdapter;
-=======
 import com.android.launcher3.allapps.AllAppsTransitionController;
->>>>>>> 74d3aa72
 import com.android.launcher3.allapps.DefaultAppSearchController;
 import com.android.launcher3.compat.AppWidgetManagerCompat;
 import com.android.launcher3.compat.LauncherActivityInfoCompat;
 import com.android.launcher3.compat.LauncherAppsCompat;
 import com.android.launcher3.compat.UserHandleCompat;
 import com.android.launcher3.compat.UserManagerCompat;
-<<<<<<< HEAD
-import com.android.launcher3.hideapp.HideAppInfo;
-=======
 import com.android.launcher3.config.FeatureFlags;
 import com.android.launcher3.config.ProviderConfig;
 import com.android.launcher3.dragndrop.DragController;
@@ -140,7 +109,6 @@
 import com.android.launcher3.keyboard.ViewGroupFocusHelper;
 import com.android.launcher3.logging.FileLog;
 import com.android.launcher3.logging.UserEventDispatcher;
->>>>>>> 74d3aa72
 import com.android.launcher3.model.WidgetsModel;
 import com.android.launcher3.pageindicators.PageIndicator;
 import com.android.launcher3.shortcuts.DeepShortcutManager;
@@ -149,15 +117,10 @@
 import com.android.launcher3.userevent.nano.LauncherLogProto;
 import com.android.launcher3.util.ActivityResultInfo;
 import com.android.launcher3.util.ComponentKey;
-<<<<<<< HEAD
-import com.android.launcher3.util.LongArrayMap;
-import com.android.launcher3.util.PackageManagerHelper;
-=======
 import com.android.launcher3.util.ItemInfoMatcher;
 import com.android.launcher3.util.MultiHashMap;
 import com.android.launcher3.util.PackageManagerHelper;
 import com.android.launcher3.util.PendingRequestArgs;
->>>>>>> 74d3aa72
 import com.android.launcher3.util.TestingUtils;
 import com.android.launcher3.util.Thunk;
 import com.android.launcher3.util.ViewOnDrawExecutor;
@@ -167,11 +130,6 @@
 
 import java.io.FileDescriptor;
 import java.io.PrintWriter;
-<<<<<<< HEAD
-import java.io.Serializable;
-import java.text.DateFormat;
-=======
->>>>>>> 74d3aa72
 import java.util.ArrayList;
 import java.util.Collection;
 import java.util.Collections;
@@ -179,10 +137,6 @@
 import java.util.HashSet;
 import java.util.List;
 
-import java.util.Map;
-import java.util.concurrent.atomic.AtomicInteger;
-
-import com.qti.launcherunreadservice.IGetUnreadNumber;
 /**
  * Default launcher application.
  */
@@ -224,63 +178,17 @@
     static final String INTENT_EXTRA_IGNORE_LAUNCH_ANIMATION =
             "com.android.launcher3.intent.extra.shortcut.INGORE_LAUNCH_ANIMATION";
 
-<<<<<<< HEAD
-    //Intent broadcasted when the device screen switches to idle(home screen)
-    public static final String CAT_IDLE_SCREEN_ACTION =
-            "org.codeaurora.action.stk.idle_screen";
-=======
     public static final String ACTION_APPWIDGET_HOST_RESET =
             "com.android.launcher3.intent.ACTION_APPWIDGET_HOST_RESET";
->>>>>>> 74d3aa72
 
     // Type: int
     private static final String RUNTIME_STATE_CURRENT_SCREEN = "launcher.current_screen";
     // Type: int
     private static final String RUNTIME_STATE = "launcher.state";
-<<<<<<< HEAD
-    // Type: boolean
-    private static final String RUNTIME_STATE_HIDE_APP_MODE="launcher.hide_app";
-    // Type: int
-    private static final String RUNTIME_STATE_PENDING_ADD_CONTAINER = "launcher.add_container";
-    // Type: int
-    private static final String RUNTIME_STATE_PENDING_ADD_SCREEN = "launcher.add_screen";
-    // Type: int
-    private static final String RUNTIME_STATE_PENDING_ADD_CELL_X = "launcher.add_cell_x";
-    // Type: int
-    private static final String RUNTIME_STATE_PENDING_ADD_CELL_Y = "launcher.add_cell_y";
-    // Type: int
-    private static final String RUNTIME_STATE_PENDING_ADD_SPAN_X = "launcher.add_span_x";
-    // Type: int
-    private static final String RUNTIME_STATE_PENDING_ADD_SPAN_Y = "launcher.add_span_y";
-    // Type: int
-    private static final String RUNTIME_STATE_PENDING_ADD_COMPONENT = "launcher.add_component";
-    // Type: parcelable
-    private static final String RUNTIME_STATE_PENDING_ADD_WIDGET_INFO = "launcher.add_widget_info";
-    // Type: parcelable
-    private static final String RUNTIME_STATE_PENDING_ADD_WIDGET_ID = "launcher.add_widget_id";
-    // Type: parcelable
-    private static final String RUNTIME_STATE_HIDE_APPS_INFO = "launcher.hide_apps_info";
-
-    private boolean restoreFromHideMode = false;
-    private List<HideAppInfo> mHideApps = new ArrayList<HideAppInfo>();
-
-    private static final String LAUNCHER_UNREAD_SERVICE_PACKAGENAME =
-            "com.qti.launcherunreadservice";
-    private static final String LAUNCHER_UNREAD_SERVICE_CLASSNAME =
-            "com.qti.launcherunreadservice.LauncherUnreadService";
-
-    static final String INTRO_SCREEN_DISMISSED = "launcher.intro_screen_dismissed";
-    static final String FIRST_RUN_ACTIVITY_DISPLAYED = "launcher.first_run_activity_displayed";
-
-    static final String FIRST_LOAD_COMPLETE = "launcher.first_load_complete";
-    static final String ACTION_FIRST_LOAD_COMPLETE =
-            "com.android.launcher3.action.FIRST_LOAD_COMPLETE";
-=======
     // Type: PendingRequestArgs
     private static final String RUNTIME_STATE_PENDING_REQUEST_ARGS = "launcher.request_args";
     // Type: ActivityResultInfo
     private static final String RUNTIME_STATE_PENDING_ACTIVITY_RESULT = "launcher.activity_result";
->>>>>>> 74d3aa72
 
     static final String APPS_VIEW_SHOWN = "launcher.apps_view_shown";
 
@@ -303,18 +211,7 @@
     private static int NEW_APPS_ANIMATION_INACTIVE_TIMEOUT_SECONDS = 5;
     @Thunk static int NEW_APPS_ANIMATION_DELAY = 500;
 
-<<<<<<< HEAD
-    private static final int NOTIFICATION_WIFI_CALL_ID = 1;
-    private static final int PERMISSION_REQUEST_CODE_LOCATION = 2;
-    private static final String WIFI_CALL_TURNON = "wifi_call_turnon";
-    private static final int WIFI_CALL_TURN_OFF = 0;
-    private static final int SIGNAL_STRENGTH_POOR = 1;
-
-    private final BroadcastReceiver mCloseSystemDialogsReceiver
-            = new CloseSystemDialogsIntentReceiver();
-=======
     private final BroadcastReceiver mUiBroadcastReceiver = new BroadcastReceiver() {
->>>>>>> 74d3aa72
 
         @Override
         public void onReceive(Context context, Intent intent) {
@@ -337,13 +234,6 @@
     private AppWidgetManagerCompat mAppWidgetManager;
     private LauncherAppWidgetHost mAppWidgetHost;
 
-<<<<<<< HEAD
-    @Thunk PendingAddItemInfo mPendingAddInfo = new PendingAddItemInfo();
-    private LauncherAppWidgetProviderInfo mPendingAddWidgetInfo;
-    private int mPendingAddWidgetId = -1;
-
-=======
->>>>>>> 74d3aa72
     private int[] mTmpAddItemCellCoordinates = new int[2];
 
     @Thunk Hotseat mHotseat;
@@ -430,13 +320,6 @@
     // the press state and keep this reference to reset the press state when we return to launcher.
     private BubbleTextView mWaitingForResume;
 
-    private TelephonyManager mTelephonyManager;
-    private SignalStrengthListener mSignalStrengthListener;
-    private boolean mIsNotificationPopNeeded = false;
-
-    private Context mContext;
-    private ArrayList<Long> mEmptyScreenList;
-
     protected static HashMap<String, CustomAppWidget> sCustomAppWidgets =
             new HashMap<String, CustomAppWidget>();
 
@@ -481,36 +364,7 @@
         }
     }
 
-<<<<<<< HEAD
-    private Map mUnreadAppMap = new HashMap<ComponentName, Integer>();
-    private ServiceConnection mConnection = new ServiceConnection() {
-        @Override
-        public void onServiceConnected(ComponentName name, IBinder service) {
-            IGetUnreadNumber iGetUnreadNumber = IGetUnreadNumber.Stub.asInterface(service);
-
-            try {
-                if(iGetUnreadNumber != null){
-                    mUnreadAppMap = iGetUnreadNumber.GetUnreadNumber();
-                }
-            } catch (RemoteException ex) {
-            }
-
-            mIconCache.setUnreadMap(mUnreadAppMap);
-            unbindService(mConnection);
-        }
-        @Override
-        public void onServiceDisconnected(ComponentName name) {
-        }
-    };
-
-    private Runnable mUpdateOrientationRunnable = new Runnable() {
-        public void run() {
-            setOrientation();
-        }
-    };
-=======
     private RotationPrefChangeHandler mRotationPrefChangeHandler;
->>>>>>> 74d3aa72
 
     @Override
     protected void onCreate(Bundle savedInstanceState) {
@@ -566,17 +420,6 @@
         // LauncherModel load.
         mPaused = false;
 
-<<<<<<< HEAD
-        mContext = this;
-        mEmptyScreenList = new ArrayList<Long>();
-
-        if (PROFILE_STARTUP) {
-            android.os.Debug.startMethodTracing(
-                    Environment.getExternalStorageDirectory() + "/launcher");
-        }
-
-=======
->>>>>>> 74d3aa72
         setContentView(R.layout.launcher);
 
         setupViews();
@@ -645,23 +488,6 @@
             // It's possible that All Apps is visible when this is run,
             // so always use light status bar in that case.
             activateLightStatusBar(isAllAppsVisible());
-        }
-
-        if (LauncherAppState.isShowWFCNotification()) {
-            mTelephonyManager = (TelephonyManager) getSystemService(Context.TELEPHONY_SERVICE);
-            mSignalStrengthListener = new SignalStrengthListener();
-            mTelephonyManager.listen(mSignalStrengthListener,
-                    PhoneStateListener.LISTEN_SIGNAL_STRENGTHS);
-        }
-
-        if(mIconCache.getAppIconReload()) {
-            Intent intent = new Intent();
-            ComponentName componentName = new ComponentName(LAUNCHER_UNREAD_SERVICE_PACKAGENAME,
-                    LAUNCHER_UNREAD_SERVICE_CLASSNAME);
-            intent.setComponent(componentName);
-            final Intent eintent = new Intent(Utilities.
-                    createExplicitFromImplicitIntent(this, intent));
-            bindService(eintent, mConnection, Context.BIND_AUTO_CREATE);
         }
     }
 
@@ -1034,11 +860,6 @@
                 Toast.makeText(this, getString(R.string.msg_no_phone_permission,
                         getString(R.string.derived_app_name)), Toast.LENGTH_SHORT).show();
             }
-        } else if(requestCode == PERMISSION_REQUEST_CODE_LOCATION){
-            if (grantResults.length > 0
-                    && grantResults[0] == PackageManager.PERMISSION_GRANTED) {
-                notifyWFCOnlyIfPermissionGranted();
-            }
         }
         if (mLauncherCallbacks != null) {
             mLauncherCallbacks.onRequestPermissionsResult(requestCode, permissions,
@@ -1145,7 +966,6 @@
         if (mOnResumeState == State.WORKSPACE) {
             showWorkspace(false);
         } else if (mOnResumeState == State.APPS) {
-            mWorkspace.setVisibility(View.INVISIBLE);
             boolean launchedFromApp = (mWaitingForResume != null);
             // Don't update the predicted apps if the user is returning to launcher in the apps
             // view after launching an app, as they may be depending on the UI to be static to
@@ -1238,16 +1058,6 @@
         mIsResumeFromActionScreenOff = false;
         if (mLauncherCallbacks != null) {
             mLauncherCallbacks.onResume();
-        }
-
-        // Notify that Home or Idle Screen is being started or resumed
-        Intent idleScreenIntent = new Intent(CAT_IDLE_SCREEN_ACTION);
-        idleScreenIntent.putExtra("SCREEN_IDLE",true);
-        Log.d(TAG,"Broadcasting Home Idle Screen Intent ...");
-        sendBroadcast(idleScreenIntent);
-        if(LauncherAppState.isShowWFCNotification()) {
-            mIsNotificationPopNeeded = true;
-            notifyWFCOnlyIfPermissionGranted();
         }
     }
 
@@ -1480,44 +1290,15 @@
             mOnResumeState = state;
         }
 
-        restoreFromHideMode = savedState.getBoolean(RUNTIME_STATE_HIDE_APP_MODE, false);
-        if (restoreFromHideMode) {
-            mHideApps = (List<HideAppInfo>) savedState.
-                    getSerializable(RUNTIME_STATE_HIDE_APPS_INFO);
-        }
-
         int currentScreen = savedState.getInt(RUNTIME_STATE_CURRENT_SCREEN,
                 PagedView.INVALID_RESTORE_PAGE);
         if (currentScreen != PagedView.INVALID_RESTORE_PAGE) {
             mWorkspace.setRestorePage(currentScreen);
         }
 
-<<<<<<< HEAD
-        final long pendingAddContainer = savedState.getLong(RUNTIME_STATE_PENDING_ADD_CONTAINER, -1);
-        final long pendingAddScreen = savedState.getLong(RUNTIME_STATE_PENDING_ADD_SCREEN, -1);
-
-        if (pendingAddContainer != ItemInfo.NO_ID && pendingAddScreen > -1) {
-            mPendingAddInfo.container = pendingAddContainer;
-            mPendingAddInfo.screenId = pendingAddScreen;
-            mPendingAddInfo.cellX = savedState.getInt(RUNTIME_STATE_PENDING_ADD_CELL_X);
-            mPendingAddInfo.cellY = savedState.getInt(RUNTIME_STATE_PENDING_ADD_CELL_Y);
-            mPendingAddInfo.spanX = savedState.getInt(RUNTIME_STATE_PENDING_ADD_SPAN_X);
-            mPendingAddInfo.spanY = savedState.getInt(RUNTIME_STATE_PENDING_ADD_SPAN_Y);
-            mPendingAddInfo.componentName =
-                    savedState.getParcelable(RUNTIME_STATE_PENDING_ADD_COMPONENT);
-            AppWidgetProviderInfo info = savedState.getParcelable(
-                    RUNTIME_STATE_PENDING_ADD_WIDGET_INFO);
-            mPendingAddWidgetInfo = info == null ?
-                    null : LauncherAppWidgetProviderInfo.fromProviderInfo(this, info);
-
-            mPendingAddWidgetId = savedState.getInt(RUNTIME_STATE_PENDING_ADD_WIDGET_ID);
-            setWaitingForResult(true);
-            mRestoring = true;
-=======
         PendingRequestArgs requestArgs = savedState.getParcelable(RUNTIME_STATE_PENDING_REQUEST_ARGS);
         if (requestArgs != null) {
             setWaitingForResult(requestArgs);
->>>>>>> 74d3aa72
         }
 
         mPendingActivityResult = savedState.getParcelable(RUNTIME_STATE_PENDING_ACTIVITY_RESULT);
@@ -1701,20 +1482,12 @@
         CellLayout layout = getCellLayout(container, screenId);
 
         ShortcutInfo info = InstallShortcutReceiver.fromShortcutIntent(this, data);
-<<<<<<< HEAD
-        if (info == null || mPendingAddInfo.componentName == null) {
-            return;
-        }
-        if (!PackageManagerHelper.hasPermissionForActivity(
-                this, info.intent, mPendingAddInfo.componentName.getPackageName())) {
-=======
         if (info == null || args.getRequestCode() != REQUEST_CREATE_SHORTCUT ||
                 args.getPendingIntent().getComponent() == null) {
             return;
         }
         if (!PackageManagerHelper.hasPermissionForActivity(
                 this, info.intent, args.getPendingIntent().getComponent().getPackageName())) {
->>>>>>> 74d3aa72
             // The app is trying to add a shortcut without sufficient permissions
             Log.e(TAG, "Ignoring malicious intent " + info.intent.toUri(0));
             return;
@@ -2121,10 +1894,6 @@
             }
         }
 
-        if (null != mAppsView) {
-            mAppsView.dismissPopupWindow();
-        }
-
         if (DEBUG_RESUME_TIME) {
             Log.d(TAG, "Time spent in onNewIntent: " + (System.currentTimeMillis() - startTime));
         }
@@ -2140,19 +1909,6 @@
 
     @Override
     protected void onSaveInstanceState(Bundle outState) {
-<<<<<<< HEAD
-        // Catches the case where our activity is created and immediately destroyed and our views
-        // are not yet fully bound. In this case, we can't trust the state of our activity and
-        // instead save our previous state (which hasn't yet been consumed / applied, a fact we
-        // know as it's not null)
-        if (isWorkspaceLoading() && mSavedState != null) {
-            outState.putAll(mSavedState);
-            saveAllAppInstanceState(outState);
-            return;
-        }
-
-=======
->>>>>>> 74d3aa72
         if (mWorkspace.getChildCount() > 0) {
             outState.putInt(RUNTIME_STATE_CURRENT_SCREEN,
                     mWorkspace.getCurrentPageOffsetFromCustomContent());
@@ -2161,47 +1917,21 @@
         super.onSaveInstanceState(outState);
 
         outState.putInt(RUNTIME_STATE, mState.ordinal());
-
-        saveAllAppInstanceState(outState);
-
         // We close any open folder since it will not be re-opened, and we need to make sure
         // this state is reflected.
         // TODO: Move folderInfo.isOpened out of the model and make it a UI state.
         closeFolder(false);
         closeShortcutsContainer(false);
 
-<<<<<<< HEAD
-        if (mPendingAddInfo.container != ItemInfo.NO_ID && mPendingAddInfo.screenId > -1 &&
-                mWaitingForResult) {
-            outState.putLong(RUNTIME_STATE_PENDING_ADD_CONTAINER, mPendingAddInfo.container);
-            outState.putLong(RUNTIME_STATE_PENDING_ADD_SCREEN, mPendingAddInfo.screenId);
-            outState.putInt(RUNTIME_STATE_PENDING_ADD_CELL_X, mPendingAddInfo.cellX);
-            outState.putInt(RUNTIME_STATE_PENDING_ADD_CELL_Y, mPendingAddInfo.cellY);
-            outState.putInt(RUNTIME_STATE_PENDING_ADD_SPAN_X, mPendingAddInfo.spanX);
-            outState.putInt(RUNTIME_STATE_PENDING_ADD_SPAN_Y, mPendingAddInfo.spanY);
-            outState.putParcelable(RUNTIME_STATE_PENDING_ADD_COMPONENT,
-                    mPendingAddInfo.componentName);
-            outState.putParcelable(RUNTIME_STATE_PENDING_ADD_WIDGET_INFO, mPendingAddWidgetInfo);
-            outState.putInt(RUNTIME_STATE_PENDING_ADD_WIDGET_ID, mPendingAddWidgetId);
-=======
         if (mPendingRequestArgs != null) {
             outState.putParcelable(RUNTIME_STATE_PENDING_REQUEST_ARGS, mPendingRequestArgs);
         }
         if (mPendingActivityResult != null) {
             outState.putParcelable(RUNTIME_STATE_PENDING_ACTIVITY_RESULT, mPendingActivityResult);
->>>>>>> 74d3aa72
         }
 
         if (mLauncherCallbacks != null) {
             mLauncherCallbacks.onSaveInstanceState(outState);
-        }
-    }
-
-    private void saveAllAppInstanceState(Bundle outState) {
-        outState.putBoolean(RUNTIME_STATE_HIDE_APP_MODE, mAppsView.getHideAppsMode());
-        if (mAppsView.getHideAppsMode()) {
-            outState.putSerializable(RUNTIME_STATE_HIDE_APPS_INFO,
-                    (Serializable) mAppsView.getApps().getHideApps());
         }
     }
 
@@ -2247,9 +1977,6 @@
 
         if (mLauncherCallbacks != null) {
             mLauncherCallbacks.onDestroy();
-        }
-        if (LauncherAppState.isShowWFCNotification() && (null != mTelephonyManager)) {
-            mTelephonyManager.listen(mSignalStrengthListener, PhoneStateListener.LISTEN_NONE);
         }
     }
 
@@ -2394,23 +2121,8 @@
         }
     }
 
-<<<<<<< HEAD
-    private void resetAddInfo() {
-        mPendingAddInfo.container = ItemInfo.NO_ID;
-        mPendingAddInfo.screenId = -1;
-        mPendingAddInfo.cellX = mPendingAddInfo.cellY = -1;
-        mPendingAddInfo.spanX = mPendingAddInfo.spanY = -1;
-        mPendingAddInfo.minSpanX = mPendingAddInfo.minSpanY = 1;
-        mPendingAddInfo.dropPos = null;
-        mPendingAddInfo.componentName = null;
-    }
-
-    void addAppWidgetFromDropImpl(final int appWidgetId, final ItemInfo info, final
-            AppWidgetHostView boundWidget, final LauncherAppWidgetProviderInfo appWidgetInfo) {
-=======
     void addAppWidgetFromDropImpl(int appWidgetId, ItemInfo info, AppWidgetHostView boundWidget,
             LauncherAppWidgetProviderInfo appWidgetInfo) {
->>>>>>> 74d3aa72
         if (LOGD) {
             Log.d(TAG, "Adding widget from drop");
         }
@@ -2474,29 +2186,10 @@
     /**
      * Process a shortcut drop.
      */
-<<<<<<< HEAD
-    private void processShortcutFromDrop(ComponentName componentName, long container, long screenId,
-            int[] cell) {
-        resetAddInfo();
-        mPendingAddInfo.container = container;
-        mPendingAddInfo.screenId = screenId;
-        mPendingAddInfo.dropPos = null;
-        mPendingAddInfo.componentName = componentName;
-
-        if (cell != null) {
-            mPendingAddInfo.cellX = cell[0];
-            mPendingAddInfo.cellY = cell[1];
-        }
-
-        Intent createShortcutIntent = new Intent(Intent.ACTION_CREATE_SHORTCUT);
-        createShortcutIntent.setComponent(componentName);
-        Utilities.startActivityForResultSafely(this, createShortcutIntent, REQUEST_CREATE_SHORTCUT);
-=======
     private void processShortcutFromDrop(PendingAddItemInfo info) {
         Intent intent = new Intent(Intent.ACTION_CREATE_SHORTCUT).setComponent(info.componentName);
         setWaitingForResult(PendingRequestArgs.forIntent(REQUEST_CREATE_SHORTCUT, intent, info));
         Utilities.startActivityForResultSafely(this, intent, REQUEST_CREATE_SHORTCUT);
->>>>>>> 74d3aa72
     }
 
     /**
@@ -2654,20 +2347,9 @@
             return;
         }
 
-<<<<<<< HEAD
-        if (isAppsViewVisible()) {
-            if (null != mAppsView && mAppsView.getHideAppsMode()) {
-                mAppsView.exitHideMode();
-                mAppsView.clearTempHideAppList();
-                mAppsView.readHideAppFunction();
-                mAppsView.getApps().removeHideapp();
-                return;
-            }
-=======
         if (getOpenShortcutsContainer() != null) {
             closeShortcutsContainer();
         } else if (isAppsViewVisible()) {
->>>>>>> 74d3aa72
             showWorkspace(true);
         } else if (isWidgetsViewVisible())  {
             showOverviewMode(true);
@@ -2730,35 +2412,7 @@
                 (v == mAllAppsButton && mAllAppsButton != null)) {
             onClickAllAppsButton(v);
         } else if (tag instanceof AppInfo) {
-            if (mAppsView.getHideAppsMode()) {
-                int pos = ((BubbleTextView) v).getPosition();
-                if (AllAppsGridAdapter.mHideMap.get(pos) == View.VISIBLE) {
-                    AllAppsGridAdapter.mHideMap.put(pos, View.INVISIBLE);
-                } else {
-                    AllAppsGridAdapter.mHideMap.put(pos, View.VISIBLE);
-                }
-                AppInfo info = (AppInfo) tag;
-                HideAppInfo hideinfo = new HideAppInfo();
-                hideinfo.setComponentPackage(info.componentName.getPackageName());
-                hideinfo.setComponentClass(info.componentName.getClassName());
-                List<HideAppInfo> hidelist = mAppsView.getApps().getHideApps();
-
-                boolean isExit = false;
-                for (HideAppInfo hinfo : hidelist) {
-                    if (hideinfo.getComponentPackage().equals(hinfo.getComponentPackage())
-                            && hideinfo.getComponentClass().equals(hinfo.getComponentClass())) {
-                        isExit = true;
-                        hidelist.remove(hinfo);
-                        break;
-                    }
-                }
-                if (isExit == false) {
-                    hidelist.add(hideinfo);
-                }
-                mAppsView.getAdapter().notifyDataSetChanged();
-            } else {
-                startAppShortcutOrInfoActivity(v);
-            }
+            startAppShortcutOrInfoActivity(v);
         } else if (tag instanceof LauncherAppWidgetInfo) {
             if (v instanceof PendingAppWidgetHostView) {
                 onClickPendingWidget((PendingAppWidgetHostView) v);
@@ -3467,11 +3121,7 @@
                 mWorkspace.performHapticFeedback(HapticFeedbackConstants.LONG_PRESS,
                         HapticFeedbackConstants.FLAG_IGNORE_VIEW_SETTING);
                 if (mWorkspace.isInOverviewMode()) {
-                    long screenId = mWorkspace.getIdForScreen((CellLayout)v);
-
-                    if (screenId != mWorkspace.EXTRA_EMPTY_SCREEN_ID) {
-                        mWorkspace.startReordering(v);
-                    }
+                    mWorkspace.startReordering(v);
                 } else {
                     showOverviewMode(true);
                 }
@@ -3555,45 +3205,9 @@
     }
 
     public boolean showWorkspace(boolean animated, Runnable onCompleteRunnable) {
-<<<<<<< HEAD
-        return showWorkspace(WorkspaceStateTransitionAnimation.SCROLL_TO_CURRENT_PAGE, animated,
-                onCompleteRunnable);
-    }
-
-    /**
-     * @return whether or not the Launcher state changed.
-     */
-    protected boolean showWorkspace(int snapToPage, boolean animated) {
-        return showWorkspace(snapToPage, animated, null);
-    }
-
-    /**
-     * @return whether or not the Launcher state changed.
-     */
-    boolean showWorkspace(int snapToPage, boolean animated, Runnable onCompleteRunnable) {
-
-        boolean changed = mState != State.WORKSPACE ||
-                mWorkspace.getState() != Workspace.State.NORMAL;
-        int childCount = mWorkspace.getChildCount();
-
-        if (changed) {
-            mWorkspace.removeAddScreen();
-            for (int i = 0; i < childCount; i++) {
-                CellLayout cl = (CellLayout) mWorkspace.getChildAt(i);
-                long screenId = mWorkspace.getIdForScreen(cl);
-                if (mEmptyScreenList.indexOf(screenId) != -1) {
-                    removeDeleteScreenLayout(cl);
-                }
-            }
-        }
-        mEmptyScreenList.clear();
-
-        if (changed) {
-=======
         boolean changed = mState != State.WORKSPACE ||
                 mWorkspace.getState() != Workspace.State.NORMAL;
         if (changed || mAllAppsController.isTransitioning()) {
->>>>>>> 74d3aa72
             mWorkspace.setVisibility(View.VISIBLE);
             mStateTransitionAnimation.startAnimationToWorkspace(mState, mWorkspace.getState(),
                     Workspace.State.NORMAL, animated, onCompleteRunnable);
@@ -3626,85 +3240,6 @@
         showOverviewMode(animated, false);
     }
 
-    public void deleteScreenLayout(CellLayout cell) {
-        if (null == cell) { return; }
-
-        final CellLayout emptyscreen = cell;
-        LayoutInflater inflater = LayoutInflater.from(this);
-        final View contentview = (View)inflater.inflate(
-                R.layout.delete_screen_button, cell, false);
-
-        View deletecontainer = (View)contentview.findViewById(R.id.delete_container);
-        TextView deleteScreenButton = (TextView)contentview.findViewById(R.id.delete_btn);
-        Drawable d = getResources().getDrawable(R.drawable.screen_close);
-
-        deleteScreenButton.setBackgroundDrawable(d);
-        final CellLayout.LayoutParams lp = new CellLayout.LayoutParams(
-                mDeviceProfile.inv.numColumns - 1, 0, 1, 1);
-        emptyscreen.addViewToCellLayout(contentview, -1, contentview.getId(), lp, false);
-
-        deletecontainer.setOnClickListener(new View.OnClickListener() {
-            @Override
-            public void onClick(View arg0) {
-                mWorkspace.deleteScreenLayoutTransitions(emptyscreen);
-                long screenId = mWorkspace.getIdForScreen(emptyscreen);
-                ArrayList<Long> workspaceScreens = mWorkspace.getScreenOrder();
-
-                workspaceScreens.remove(screenId);
-                mWorkspace.removeView(emptyscreen);
-                getModel().updateWorkspaceScreenOrder(mContext, workspaceScreens);
-                mEmptyScreenList.remove(screenId);
-                removeDeleteScreenLayout(emptyscreen);
-            }
-        });
-    }
-
-    public void removeDeleteScreenLayout(CellLayout cell) {
-        if (null == cell) { return; }
-
-        View view = cell.getChildAt(mDeviceProfile.inv.numColumns - 1, 0);
-        cell.removeView(view);
-    }
-
-    public void AddScreenLayout() {
-        if (null == mWorkspace
-                || (null != mWorkspace && mWorkspace.getChildCount() - 1 < 0)) {
-            return;
-        }
-
-        final CellLayout addScreen = (CellLayout) mWorkspace.
-                getChildAt(mWorkspace.getChildCount() - 1);
-        LayoutInflater inflater = LayoutInflater.from(this);
-        final View contentview = (View)inflater.inflate(
-                R.layout.add_screen_button, addScreen, false);
-
-        View add_container = (View) contentview.findViewById(R.id.add_btn_container);
-        TextView addScreenButton = (TextView) contentview.findViewById(R.id.add_btn);
-        Drawable d = getResources().getDrawable(R.drawable.screen_add);
-        addScreenButton.setBackgroundDrawable(d);
-
-        final CellLayout.LayoutParams lp = new CellLayout.LayoutParams(
-                1, 1, mDeviceProfile.inv.numColumns - 2, mDeviceProfile.inv.numRows - 2);
-        addScreen.addViewToCellLayout(contentview, -1, contentview.getId(), lp, true);
-
-        add_container.setOnClickListener(new View.OnClickListener() {
-            @Override
-            public void onClick(View arg0) {
-                mWorkspace.commitExtraEmptyScreen();
-                mWorkspace.saveWorkspaceScreenToDb((CellLayout) mWorkspace.
-                        getChildAt(mWorkspace.getChildCount() - 1));
-                mWorkspace.addExtraEmptyScreen();
-
-                int finalIndex = mWorkspace.getChildCount() - 1;
-                CellLayout addscreen = (CellLayout) mWorkspace.getChildAt(finalIndex);
-                CellLayout emptyscreen = (CellLayout) mWorkspace.getChildAt(finalIndex - 1);
-
-                emptyscreen.removeAllViews();
-                addscreen.addViewToCellLayout(contentview, -1, contentview.getId(), lp, true);
-                showOverviewMode(true);
-            }
-        });
-    }
     /**
      * Shows the overview button, and if {@param requestButtonFocus} is set, will force the focus
      * onto one of the overview panel buttons.
@@ -3722,34 +3257,13 @@
                 }
             };
         }
-
-        mWorkspace.addExtraEmptyScreen();
-        AddScreenLayout();
         mWorkspace.setVisibility(View.VISIBLE);
-
-        int childCount = mWorkspace.getChildCount();
-        for (int i = 0; i < childCount; i++) {
-            CellLayout cl = (CellLayout) mWorkspace.getChildAt(i);
-            long screenId = mWorkspace.getIdForScreen(cl);
-
-            if (null != cl && null != cl.getShortcutsAndWidgets()
-                    && cl.getShortcutsAndWidgets().getChildCount() == 0) {
-
-                deleteScreenLayout(cl);
-                mEmptyScreenList.add(screenId);
-            }
-        }
-
         mStateTransitionAnimation.startAnimationToWorkspace(mState, mWorkspace.getState(),
                 Workspace.State.OVERVIEW, animated, postAnimRunnable);
         mState = State.WORKSPACE;
         // If animated from long press, then don't allow any of the controller in the drag
         // layer to intercept any remaining touch.
         mWorkspace.requestDisallowInterceptTouchEvent(animated);
-    }
-
-    public ArrayList<Long> getEmptyScreenList(){
-        return mEmptyScreenList;
     }
 
     /**
@@ -3926,111 +3440,6 @@
         // TODO
     }
 
-<<<<<<< HEAD
-    public boolean launcherCallbacksProvidesSearch() {
-        return (mLauncherCallbacks != null && mLauncherCallbacks.providesSearch());
-    }
-
-    public View getOrCreateQsbBar() {
-        if (mDeviceProfile != null && !mDeviceProfile.searchBarVisible) {
-            return null;
-        }
-
-        if (launcherCallbacksProvidesSearch()) {
-            return mLauncherCallbacks.getQsbBar();
-        }
-
-        if (mQsb == null) {
-            AppWidgetProviderInfo searchProvider = Utilities.getSearchWidgetProvider(this);
-            if (searchProvider == null) {
-                return null;
-            }
-
-            Bundle opts = new Bundle();
-            opts.putInt(AppWidgetManager.OPTION_APPWIDGET_HOST_CATEGORY,
-                    AppWidgetProviderInfo.WIDGET_CATEGORY_SEARCHBOX);
-
-            // Determine the min and max dimensions of the widget.
-            LauncherAppState app = LauncherAppState.getInstance();
-            DeviceProfile portraitProfile = app.getInvariantDeviceProfile().portraitProfile;
-            DeviceProfile landscapeProfile = app.getInvariantDeviceProfile().landscapeProfile;
-            float density = getResources().getDisplayMetrics().density;
-            Point searchDimens = portraitProfile.getSearchBarDimensForWidgetOpts(getResources());
-            int maxHeight = (int) (searchDimens.y / density);
-            int minHeight = maxHeight;
-            int maxWidth = (int) (searchDimens.x / density);
-            int minWidth = maxWidth;
-            if (!landscapeProfile.isVerticalBarLayout()) {
-                searchDimens = landscapeProfile.getSearchBarDimensForWidgetOpts(getResources());
-                maxHeight = (int) Math.max(maxHeight, searchDimens.y / density);
-                minHeight = (int) Math.min(minHeight, searchDimens.y / density);
-                maxWidth = (int) Math.max(maxWidth, searchDimens.x / density);
-                minWidth = (int) Math.min(minWidth, searchDimens.x / density);
-            }
-            opts.putInt(AppWidgetManager.OPTION_APPWIDGET_MAX_HEIGHT, maxHeight);
-            opts.putInt(AppWidgetManager.OPTION_APPWIDGET_MIN_HEIGHT, minHeight);
-            opts.putInt(AppWidgetManager.OPTION_APPWIDGET_MAX_WIDTH, maxWidth);
-            opts.putInt(AppWidgetManager.OPTION_APPWIDGET_MIN_WIDTH, minWidth);
-            if (LOGD) {
-                Log.d(TAG, "QSB widget options: maxHeight=" + maxHeight + " minHeight=" + minHeight
-                        + " maxWidth=" + maxWidth + " minWidth=" + minWidth);
-            }
-
-            if (mLauncherCallbacks != null) {
-                opts.putAll(mLauncherCallbacks.getAdditionalSearchWidgetOptions());
-            }
-
-            int widgetId = mSharedPrefs.getInt(QSB_WIDGET_ID, -1);
-            AppWidgetProviderInfo widgetInfo = mAppWidgetManager.getAppWidgetInfo(widgetId);
-            if (!searchProvider.provider.flattenToString().equals(
-                    mSharedPrefs.getString(QSB_WIDGET_PROVIDER, null))
-                    || (widgetInfo == null)
-                    || !widgetInfo.provider.equals(searchProvider.provider)) {
-                // A valid widget is not already bound.
-                if (widgetId > -1) {
-                    mAppWidgetHost.deleteAppWidgetId(widgetId);
-                    widgetId = -1;
-                }
-
-                // Try to bind a new widget
-                widgetId = mAppWidgetHost.allocateAppWidgetId();
-
-                if (!AppWidgetManagerCompat.getInstance(this)
-                        .bindAppWidgetIdIfAllowed(widgetId, searchProvider, opts)) {
-                    mAppWidgetHost.deleteAppWidgetId(widgetId);
-                    widgetId = -1;
-                }
-
-                mSharedPrefs.edit()
-                    .putInt(QSB_WIDGET_ID, widgetId)
-                    .putString(QSB_WIDGET_PROVIDER, searchProvider.provider.flattenToString())
-                    .apply();
-            }
-
-            mAppWidgetHost.setQsbWidgetId(widgetId);
-            if (widgetId != -1) {
-                mQsb = mAppWidgetHost.createView(this, widgetId, searchProvider);
-                mQsb.setId(R.id.qsb_widget);
-                mQsb.updateAppWidgetOptions(opts);
-                mQsb.setPadding(0, 0, 0, 0);
-                mSearchDropTargetBar.addView(mQsb);
-                mSearchDropTargetBar.setQsbSearchBar(mQsb);
-            }
-        }
-        return mQsb;
-    }
-
-    private void reinflateQSBIfNecessary() {
-        if (mQsb instanceof LauncherAppWidgetHostView &&
-                ((LauncherAppWidgetHostView) mQsb).isReinflateRequired()) {
-            mSearchDropTargetBar.removeView(mQsb);
-            mQsb = null;
-            mSearchDropTargetBar.setQsbSearchBar(getOrCreateQsbBar());
-        }
-    }
-
-=======
->>>>>>> 74d3aa72
     @Override
     public boolean dispatchPopulateAccessibilityEvent(AccessibilityEvent event) {
         final boolean result = super.dispatchPopulateAccessibilityEvent(event);
@@ -4303,7 +3712,6 @@
             }
             workspace.addInScreenFromBind(view, item.container, item.screenId, item.cellX,
                     item.cellY, 1, 1);
-            getWorkspace().setHideAppToWorkspace(false);
             if (animateIcons) {
                 // Animate all the applications up now
                 view.setAlpha(0f);
@@ -4575,8 +3983,7 @@
         }
         if (mSavedState != null) {
             if (!mWorkspace.hasFocus()) {
-                View v = mWorkspace.getChildAt(mWorkspace.getCurrentPage());
-                if (v != null) v.requestFocus();
+                mWorkspace.getChildAt(mWorkspace.getCurrentPage()).requestFocus();
             }
 
             mSavedState = null;
@@ -4655,14 +4062,6 @@
         if (mLauncherCallbacks != null) {
             mLauncherCallbacks.bindAllApplications(apps);
         }
-        if (restoreFromHideMode) {
-            mAppsView.enterHideAppsMode();
-            mAppsView.getApps().setHideApps(mHideApps);
-            if (mOnResumeState == State.APPS) {
-                mAppsView.getAdapter().notifyDataSetChanged();
-            }
-        }
-        restoreFromHideMode = false;
     }
 
     /**
@@ -5006,98 +4405,6 @@
         return icon;
     }
 
-    private boolean isShowWifiCallNotification() {
-        boolean wifiAvailableNotConnected = false;
-        boolean wifiCallTurnOn = Settings.Global.getInt(getContentResolver(),
-                WIFI_CALL_TURNON, WIFI_CALL_TURN_OFF) == 1 ? true :false;
-
-        ConnectivityManager conManager = (ConnectivityManager)
-                getSystemService(Context.CONNECTIVITY_SERVICE);
-        NetworkInfo wifiNetworkInfo = conManager.getNetworkInfo(ConnectivityManager.TYPE_WIFI);
-        if (wifiNetworkInfo.isAvailable() && !wifiNetworkInfo.isConnected()) {
-            wifiAvailableNotConnected = true;
-        }
-
-        return wifiCallTurnOn && wifiAvailableNotConnected && !isCellularNetworkAvailable();
-    }
-
-    private boolean isCellularNetworkAvailable() {
-        TelephonyManager tm = (TelephonyManager) getSystemService(Context.TELEPHONY_SERVICE);
-        List<CellInfo> cellInfoList = tm.getAllCellInfo();
-
-        if (cellInfoList != null) {
-            for (CellInfo cellinfo : cellInfoList) {
-                if (cellinfo.isRegistered()) {
-                    return true;
-                }
-            }
-        }
-        return false;
-    }
-
-    private void popConnectWifiCallNotification() {
-        if ((mState == State.WORKSPACE) && mIsNotificationPopNeeded
-                && isShowWifiCallNotification()) {
-            if(LOGD) {
-                Log.d(TAG, "popConnectWifiCallNotification:" + "send wfc notification");
-            }
-            final NotificationManager notiManager =
-                    (NotificationManager) getSystemService(Context.NOTIFICATION_SERVICE);
-
-            Intent intent = new Intent();
-            intent.setAction(android.provider.Settings.ACTION_WIFI_SETTINGS);
-            PendingIntent pendingIntent =
-                    PendingIntent.getActivity(
-                            this, NOTIFICATION_WIFI_CALL_ID,
-                            intent, PendingIntent.FLAG_UPDATE_CURRENT);
-
-            Notification.Builder builder = new Notification.Builder(this);
-            builder.setOngoing(false);
-            builder.setWhen(0);
-            builder.setContentIntent(pendingIntent);
-            builder.setAutoCancel(true);
-            builder.setSmallIcon(R.drawable.wifi_calling_on_notification);
-            builder.setContentTitle(
-                    getResources().getString(R.string.alert_user_connect_to_wifi_for_call_title));
-            builder.setContentText(
-                    getResources().getString(R.string.alert_user_connect_to_wifi_for_call_text));
-            notiManager.notify(NOTIFICATION_WIFI_CALL_ID, builder.build());
-
-            mHandler.postDelayed(new Thread() {
-                @Override
-                public void run() {
-                    notiManager.cancel(NOTIFICATION_WIFI_CALL_ID);
-                }
-            }, 5000);
-            mIsNotificationPopNeeded = false;
-        }
-    }
-
-    private void notifyWFCOnlyIfPermissionGranted() {
-        if (checkSelfPermission(Manifest.permission.ACCESS_COARSE_LOCATION) !=
-                PackageManager.PERMISSION_GRANTED) {
-            requestPermissions(new String[]{Manifest.permission.ACCESS_COARSE_LOCATION},
-                    PERMISSION_REQUEST_CODE_LOCATION);
-        } else {
-            popConnectWifiCallNotification();
-        }
-    }
-
-    private class SignalStrengthListener extends PhoneStateListener {
-
-        @Override
-        public void onSignalStrengthsChanged(SignalStrength signalStrength) {
-            super.onSignalStrengthsChanged(signalStrength);
-            int level = signalStrength.getLevel();
-            if (level <= SIGNAL_STRENGTH_POOR) {
-                notifyWFCOnlyIfPermissionGranted();
-                if(LOGD) {
-                    Log.d(TAG, "onSignalStrengthsChanged: level=" + level+", pup notification");
-                }
-            }
-        }
-    };
-
     /**
      * Prints out out state for debugging.
      */
@@ -5158,60 +4465,6 @@
         return sCustomAppWidgets;
     }
 
-<<<<<<< HEAD
-    public void updateTitleDb(ShortcutInfo info, String title) {
-        mModel.updateShortcutTitle(this, info, title);
-    }
-
-    public void dumpLogsToLocalData() {
-        if (DEBUG_DUMP_LOG) {
-            new AsyncTask<Void, Void, Void>() {
-                public Void doInBackground(Void ... args) {
-                    boolean success = false;
-                    sDateStamp.setTime(sRunStart);
-                    String FILENAME = sDateStamp.getMonth() + "-"
-                            + sDateStamp.getDay() + "_"
-                            + sDateStamp.getHours() + "-"
-                            + sDateStamp.getMinutes() + "_"
-                            + sDateStamp.getSeconds() + ".txt";
-
-                    FileOutputStream fos = null;
-                    File outFile = null;
-                    try {
-                        outFile = new File(getFilesDir(), FILENAME);
-                        outFile.createNewFile();
-                        fos = new FileOutputStream(outFile);
-                    } catch (Exception e) {
-                        e.printStackTrace();
-                    }
-                    if (fos != null) {
-                        PrintWriter writer = new PrintWriter(fos);
-
-                        writer.println(" ");
-                        writer.println("Debug logs: ");
-                        synchronized (sDumpLogs) {
-                            for (int i = 0; i < sDumpLogs.size(); i++) {
-                                writer.println("  " + sDumpLogs.get(i));
-                            }
-                        }
-                        writer.close();
-                    }
-                    try {
-                        if (fos != null) {
-                            fos.close();
-                            success = true;
-                        }
-                    } catch (IOException e) {
-                        e.printStackTrace();
-                    }
-                    return null;
-                }
-            }.executeOnExecutor(Utilities.THREAD_POOL_EXECUTOR);
-        }
-    }
-
-=======
->>>>>>> 74d3aa72
     public static List<View> getFolderContents(View icon) {
         if (icon instanceof FolderIcon) {
             return ((FolderIcon) icon).getFolder().getItemsInReadingOrder();
