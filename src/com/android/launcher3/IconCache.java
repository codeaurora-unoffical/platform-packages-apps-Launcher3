--- conflicted
+++ resolved
@@ -379,17 +379,9 @@
             }
         }
         if (entry == null) {
-            int unreadNum =  LauncherAppState.getInstance().getModel()
-                    .getUnreadNumberOfComponent(app.getComponentName());
             entry = new CacheEntry();
-<<<<<<< HEAD
-            entry.icon = Utilities.createBadgedIconBitmap(
-                    mIconProvider.getIcon(app, mIconDpi), app.getUser(),
-                    mContext, unreadNum);
-=======
             entry.icon = LauncherIcons.createBadgedIconBitmap(getFullResIcon(app), app.getUser(),
                     mContext,  app.getApplicationInfo().targetSdkVersion);
->>>>>>> bd58aaec
         }
         entry.title = app.getLabel();
         entry.contentDescription = mUserManager.getBadgedLabelForUser(entry.title, app.getUser());
@@ -442,39 +434,13 @@
         return new IconLoadRequest(request, mWorkerHandler);
     }
 
-<<<<<<< HEAD
-    private Bitmap getNonNullIcon(CacheEntry entry, UserHandleCompat user) {
-        return entry.icon == null ? getDefaultIcon(user) : entry.icon;
-    }
-
-    /**
-     * Fill in "application" with the icon and label for "info."
-     */
-    public synchronized void getTitleAndIcon(AppInfo application,
-            LauncherActivityInfoCompat info, boolean useLowResIcon) {
-        UserHandleCompat user = info == null ? application.user : info.getUser();
-        CacheEntry entry = cacheLocked(application.componentName, info, user,
-                false, useLowResIcon, application.unreadNum);
-        application.title = Utilities.trim(entry.title);
-        application.contentDescription = entry.contentDescription;
-        application.iconBitmap = getNonNullIcon(entry, user);
-        application.usingLowResIcon = entry.isLowResIcon;
-    }
-
-=======
->>>>>>> bd58aaec
     /**
      * Updates {@param application} only if a valid entry is found.
      */
     public synchronized void updateTitleAndIcon(AppInfo application) {
-<<<<<<< HEAD
-        CacheEntry entry = cacheLocked(application.componentName, null, application.user,
-                false, application.usingLowResIcon, application.unreadNum);
-=======
         CacheEntry entry = cacheLocked(application.componentName,
                 Provider.<LauncherActivityInfo>of(null),
                 application.user, false, application.usingLowResIcon);
->>>>>>> bd58aaec
         if (entry.icon != null && !isDefaultIcon(entry.icon, application.user)) {
             applyCacheEntry(entry, application);
         }
@@ -483,24 +449,10 @@
     /**
      * Fill in {@param info} with the icon and label for {@param activityInfo}
      */
-<<<<<<< HEAD
-    public synchronized Bitmap getIcon(Intent intent, UserHandleCompat user) {
-        ComponentName component = intent.getComponent();
-        // null info means not installed, but if we have a component from the intent then
-        // we should still look in the cache for restored app icons.
-        if (component == null) {
-            return getDefaultIcon(user);
-        }
-
-        LauncherActivityInfoCompat launcherActInfo = mLauncherApps.resolveActivity(intent, user);
-        CacheEntry entry = cacheLocked(component, launcherActInfo, user, true, false /* useLowRes */, -1);
-        return entry.icon;
-=======
     public synchronized void getTitleAndIcon(ItemInfoWithIcon info,
             LauncherActivityInfo activityInfo, boolean useLowResIcon) {
         // If we already have activity info, no need to use package icon
         getTitleAndIcon(info, Provider.of(activityInfo), false, useLowResIcon);
->>>>>>> bd58aaec
     }
 
     /**
@@ -524,18 +476,6 @@
     /**
      * Fill in {@param shortcutInfo} with the icon and label for {@param info}
      */
-<<<<<<< HEAD
-    public synchronized void getTitleAndIcon(
-            ShortcutInfo shortcutInfo, ComponentName component, LauncherActivityInfoCompat info,
-            UserHandleCompat user, boolean usePkgIcon, boolean useLowResIcon) {
-        CacheEntry entry = cacheLocked(component, info, user, usePkgIcon, useLowResIcon,
-                LauncherAppState.getInstance().getModel().getUnreadNumberOfComponent(component));
-        shortcutInfo.setIcon(getNonNullIcon(entry, user));
-        shortcutInfo.title = Utilities.trim(entry.title);
-        shortcutInfo.contentDescription = entry.contentDescription;
-        shortcutInfo.usingFallbackIcon = isDefaultIcon(entry.icon, user);
-        shortcutInfo.usingLowResIcon = entry.isLowResIcon;
-=======
     private synchronized void getTitleAndIcon(
             @NonNull ItemInfoWithIcon infoInOut,
             @NonNull Provider<LauncherActivityInfo> activityInfoProvider,
@@ -543,7 +483,6 @@
         CacheEntry entry = cacheLocked(infoInOut.getTargetComponent(), activityInfoProvider,
                 infoInOut.user, usePkgIcon, useLowResIcon);
         applyCacheEntry(entry, infoInOut);
->>>>>>> bd58aaec
     }
 
     /**
@@ -578,31 +517,18 @@
      * Retrieves the entry from the cache. If the entry is not present, it creates a new entry.
      * This method is not thread safe, it must be called from a synchronized method.
      */
-<<<<<<< HEAD
-    private CacheEntry cacheLocked(ComponentName componentName, LauncherActivityInfoCompat info,
-            UserHandleCompat user, boolean usePackageIcon, boolean useLowResIcon, int unreadNum) {
-=======
     protected CacheEntry cacheLocked(
             @NonNull ComponentName componentName,
             @NonNull Provider<LauncherActivityInfo> infoProvider,
             UserHandle user, boolean usePackageIcon, boolean useLowResIcon) {
         Preconditions.assertWorkerThread();
->>>>>>> bd58aaec
         ComponentKey cacheKey = new ComponentKey(componentName, user);
         CacheEntry entry = mCache.get(cacheKey);
-        if (entry == null || (entry.isLowResIcon && !useLowResIcon) || unreadNum >= 0) {
+        if (entry == null || (entry.isLowResIcon && !useLowResIcon)) {
             entry = new CacheEntry();
             mCache.put(cacheKey, entry);
 
             // Check the DB first.
-<<<<<<< HEAD
-            if (!getEntryFromDB(cacheKey, entry, useLowResIcon) || DEBUG_IGNORE_CACHE
-                    || unreadNum >= 0) {
-                if (info != null) {
-                    entry.icon = Utilities.createBadgedIconBitmap(
-                            mIconProvider.getIcon(info, mIconDpi), info.getUser(),
-                            mContext, unreadNum);
-=======
             LauncherActivityInfo info = null;
             boolean providerFetchedOnce = false;
 
@@ -614,7 +540,6 @@
                     entry.icon = LauncherIcons.createBadgedIconBitmap(
                             getFullResIcon(info), info.getUser(), mContext,
                             infoProvider.get().getApplicationInfo().targetSdkVersion);
->>>>>>> bd58aaec
                 } else {
                     if (usePackageIcon) {
                         CacheEntry packageEntry = getEntryForPackageLocked(
