--- conflicted
+++ resolved
@@ -23,12 +23,9 @@
 import android.content.ContentValues;
 import android.content.Context;
 import android.content.Intent;
-<<<<<<< HEAD
 import android.content.IntentFilter;
 import android.content.ServiceConnection;
 import android.content.pm.LauncherActivityInfo;
-=======
->>>>>>> aa8e70b6
 import android.net.Uri;
 import android.os.Binder;
 import android.os.Handler;
@@ -36,12 +33,9 @@
 import android.os.IBinder;
 import android.os.Looper;
 import android.os.Process;
-<<<<<<< HEAD
 import android.os.RemoteException;
 import android.os.SystemClock;
 import android.os.Trace;
-=======
->>>>>>> aa8e70b6
 import android.os.UserHandle;
 import android.support.annotation.Nullable;
 import android.text.TextUtils;
@@ -150,7 +144,6 @@
         }
     };
 
-<<<<<<< HEAD
     /**
      * All the static data should be accessed on the background thread, A lock should be acquired
      * on this object when accessing any data from this model.
@@ -168,8 +161,6 @@
     private final LauncherAppsCompat mLauncherApps;
     private final UserManagerCompat mUserManager;
 
-=======
->>>>>>> aa8e70b6
     public interface Callbacks {
         public boolean setLoadOnResume();
         public int getCurrentWorkspaceScreen();
@@ -636,7 +627,6 @@
                 }
                 mTask = task;
                 mIsLoaderTaskRunning = true;
-<<<<<<< HEAD
             }
 
             try {
@@ -712,9 +702,7 @@
             synchronized (LoaderTask.this) {
                 mStopped = true;
                 this.notify();
-=======
                 mModelLoaded = false;
->>>>>>> aa8e70b6
             }
         }
 
