/*
 * Copyright (C) 2008 The Android Open Source Project
 *
 * Licensed under the Apache License, Version 2.0 (the "License");
 * you may not use this file except in compliance with the License.
 * You may obtain a copy of the License at
 *
 *      http://www.apache.org/licenses/LICENSE-2.0
 *
 * Unless required by applicable law or agreed to in writing, software
 * distributed under the License is distributed on an "AS IS" BASIS,
 * WITHOUT WARRANTIES OR CONDITIONS OF ANY KIND, either express or implied.
 * See the License for the specific language governing permissions and
 * limitations under the License.
 */

package com.android.launcher3;

import android.appwidget.AppWidgetProviderInfo;
import android.content.BroadcastReceiver;
import android.content.ComponentName;
import android.content.ContentProviderOperation;
import android.content.ContentResolver;
import android.content.ContentValues;
import android.content.Context;
import android.content.Intent;
import android.content.Intent.ShortcutIconResource;
import android.content.IntentFilter;
import android.content.pm.PackageManager;
import android.content.pm.ResolveInfo;
import android.database.Cursor;
import android.graphics.Bitmap;
import android.net.Uri;
import android.os.Handler;
import android.os.HandlerThread;
import android.os.Looper;
import android.os.Parcelable;
import android.os.Process;
import android.os.SystemClock;
import android.os.Trace;
import android.provider.BaseColumns;
import android.text.TextUtils;
import android.util.Log;
import android.util.LongSparseArray;
import android.util.MutableInt;
import android.util.Pair;

import com.android.launcher3.compat.AppWidgetManagerCompat;
import com.android.launcher3.compat.LauncherActivityInfoCompat;
import com.android.launcher3.compat.LauncherAppsCompat;
import com.android.launcher3.compat.PackageInstallerCompat;
import com.android.launcher3.compat.PackageInstallerCompat.PackageInstallInfo;
import com.android.launcher3.compat.UserHandleCompat;
import com.android.launcher3.compat.UserManagerCompat;
<<<<<<< HEAD
import com.android.launcher3.hideapp.HideAppInfo;
=======
import com.android.launcher3.config.FeatureFlags;
import com.android.launcher3.config.ProviderConfig;
import com.android.launcher3.dynamicui.ExtractionUtils;
import com.android.launcher3.folder.Folder;
import com.android.launcher3.folder.FolderIcon;
import com.android.launcher3.logging.FileLog;
>>>>>>> 74d3aa72
import com.android.launcher3.model.GridSizeMigrationTask;
import com.android.launcher3.model.WidgetsModel;
import com.android.launcher3.provider.ImportDataTask;
import com.android.launcher3.provider.LauncherDbUtils;
import com.android.launcher3.shortcuts.DeepShortcutManager;
import com.android.launcher3.shortcuts.ShortcutInfoCompat;
import com.android.launcher3.shortcuts.ShortcutKey;
import com.android.launcher3.util.ComponentKey;
import com.android.launcher3.util.CursorIconInfo;
import com.android.launcher3.util.FlagOp;
import com.android.launcher3.util.GridOccupancy;
import com.android.launcher3.util.LongArrayMap;
import com.android.launcher3.util.ManagedProfileHeuristic;
import com.android.launcher3.util.MultiHashMap;
import com.android.launcher3.util.PackageManagerHelper;
import com.android.launcher3.util.Preconditions;
import com.android.launcher3.util.StringFilter;
import com.android.launcher3.util.Thunk;
import com.android.launcher3.util.ViewOnDrawExecutor;

import java.lang.ref.WeakReference;
import java.net.URISyntaxException;
import java.security.InvalidParameterException;
import java.util.ArrayList;
import java.util.Arrays;
import java.util.Collections;
import java.util.Comparator;
import java.util.HashMap;
import java.util.HashSet;
import java.util.Iterator;
import java.util.List;
import java.util.Map;
import java.util.Map.Entry;
import java.util.Set;
import java.util.concurrent.Executor;

/**
 * Maintains in-memory state of the Launcher. It is expected that there should be only one
 * LauncherModel object held in a static. Also provide APIs for updating the database state
 * for the Launcher.
 */
public class LauncherModel extends BroadcastReceiver
        implements LauncherAppsCompat.OnAppsChangedCallbackCompat {
    static final boolean DEBUG_LOADERS = false;
    private static final boolean DEBUG_RECEIVER = false;

    static final String TAG = "Launcher.Model";

    private static final int ITEMS_CHUNK = 6; // batch size for the workspace icons
    private static final long INVALID_SCREEN_ID = -1L;

    @Thunk final LauncherAppState mApp;
    @Thunk final Object mLock = new Object();
    @Thunk DeferredHandler mHandler = new DeferredHandler();
    @Thunk LoaderTask mLoaderTask;
    @Thunk boolean mIsLoaderTaskRunning;
    @Thunk boolean mHasLoaderCompletedOnce;

    @Thunk static final HandlerThread sWorkerThread = new HandlerThread("launcher-loader");
    static {
        sWorkerThread.start();
    }
    @Thunk static final Handler sWorker = new Handler(sWorkerThread.getLooper());

    // We start off with everything not loaded.  After that, we assume that
    // our monitoring of the package manager provides all updates and we never
    // need to do a requery.  These are only ever touched from the loader thread.
    private boolean mWorkspaceLoaded;
    private boolean mAllAppsLoaded;
    private boolean mDeepShortcutsLoaded;

    /**
     * Set of runnables to be called on the background thread after the workspace binding
     * is complete.
     */
    static final ArrayList<Runnable> mBindCompleteRunnables = new ArrayList<Runnable>();

    @Thunk WeakReference<Callbacks> mCallbacks;

    // < only access in worker thread >
    private final AllAppsList mBgAllAppsList;
    // Entire list of widgets.
    private final WidgetsModel mBgWidgetsModel;

    // Maps all launcher activities to the id's of their shortcuts (if they have any).
    private final MultiHashMap<ComponentKey, String> mBgDeepShortcutMap = new MultiHashMap<>();

    private boolean mHasShortcutHostPermission;
    // Runnable to check if the shortcuts permission has changed.
    private final Runnable mShortcutPermissionCheckRunnable = new Runnable() {
        @Override
        public void run() {
            if (mDeepShortcutsLoaded) {
                boolean hasShortcutHostPermission = mDeepShortcutManager.hasHostPermission();
                if (hasShortcutHostPermission != mHasShortcutHostPermission) {
                    mApp.reloadWorkspace();
                }
            }
        }
    };

    // The lock that must be acquired before referencing any static bg data structures.  Unlike
    // other locks, this one can generally be held long-term because we never expect any of these
    // static data structures to be referenced outside of the worker thread except on the first
    // load after configuration change.
    static final Object sBgLock = new Object();

    // sBgItemsIdMap maps *all* the ItemInfos (shortcuts, folders, and widgets) created by
    // LauncherModel to their ids
    static final LongArrayMap<ItemInfo> sBgItemsIdMap = new LongArrayMap<>();

    // sBgWorkspaceItems is passed to bindItems, which expects a list of all folders and shortcuts
    //       created by LauncherModel that are directly on the home screen (however, no widgets or
    //       shortcuts within folders).
    static final ArrayList<ItemInfo> sBgWorkspaceItems = new ArrayList<ItemInfo>();

    // sBgAppWidgets is all LauncherAppWidgetInfo created by LauncherModel. Passed to bindAppWidget()
    static final ArrayList<LauncherAppWidgetInfo> sBgAppWidgets =
        new ArrayList<LauncherAppWidgetInfo>();

    // sBgFolders is all FolderInfos created by LauncherModel. Passed to bindFolders()
    static final LongArrayMap<FolderInfo> sBgFolders = new LongArrayMap<>();

    // sBgWorkspaceScreens is the ordered set of workspace screens.
    static final ArrayList<Long> sBgWorkspaceScreens = new ArrayList<Long>();

    // sBgPinnedShortcutCounts is the ComponentKey representing a pinned shortcut to the number of
    // times it is pinned.
    static final Map<ShortcutKey, MutableInt> sBgPinnedShortcutCounts = new HashMap<>();

    // sPendingPackages is a set of packages which could be on sdcard and are not available yet
    static final HashMap<UserHandleCompat, HashSet<String>> sPendingPackages =
            new HashMap<UserHandleCompat, HashSet<String>>();

    // </ only access in worker thread >

<<<<<<< HEAD
    public static final String ACTION_UNREAD_CHANGED =
            "com.android.launcher.action.UNREAD_CHANGED";
    private static final String EXTRA_COMPONENT_NAME = "component_name";
    private static final String EXTRA_UNREAD_NUMBER = "unread_number";

    @Thunk IconCache mIconCache;
=======
    private IconCache mIconCache;
    private DeepShortcutManager mDeepShortcutManager;
>>>>>>> 74d3aa72

    private final LauncherAppsCompat mLauncherApps;
    private final UserManagerCompat mUserManager;

    public interface Callbacks {
        public boolean setLoadOnResume();
        public int getCurrentWorkspaceScreen();
        public void clearPendingBinds();
        public void startBinding();
        public void bindItems(ArrayList<ItemInfo> shortcuts, int start, int end,
                              boolean forceAnimateIcons);
        public void bindScreens(ArrayList<Long> orderedScreenIds);
        public void finishFirstPageBind(ViewOnDrawExecutor executor);
        public void finishBindingItems();
        public void bindAppWidget(LauncherAppWidgetInfo info);
        public void bindAllApplications(ArrayList<AppInfo> apps);
        public void bindAppsAdded(ArrayList<Long> newScreens,
                                  ArrayList<ItemInfo> addNotAnimated,
                                  ArrayList<ItemInfo> addAnimated,
                                  ArrayList<AppInfo> addedApps);
        public void bindAppsUpdated(ArrayList<AppInfo> apps);
        public void bindShortcutsChanged(ArrayList<ShortcutInfo> updated,
                ArrayList<ShortcutInfo> removed, UserHandleCompat user);
        public void bindWidgetsRestored(ArrayList<LauncherAppWidgetInfo> widgets);
        public void bindRestoreItemsChange(HashSet<ItemInfo> updates);
        public void bindWorkspaceComponentsRemoved(
                HashSet<String> packageNames, HashSet<ComponentName> components,
                UserHandleCompat user);
        public void bindAppInfosRemoved(ArrayList<AppInfo> appInfos);
        public void notifyWidgetProvidersChanged();
        public void bindWidgetsModel(WidgetsModel model);
        public void onPageBoundSynchronously(int page);
        public void executeOnNextDraw(ViewOnDrawExecutor executor);
        public void bindDeepShortcutMap(MultiHashMap<ComponentKey, String> deepShortcutMap);
    }

    private HashMap<ComponentName, UnreadInfo> mUnreadChangedMap =
            new HashMap<ComponentName, LauncherModel.UnreadInfo>();

    private class UnreadInfo {
        ComponentName mComponentName;
        int mUnreadNum;

        public UnreadInfo(ComponentName componentName, int unreadNum) {
            mComponentName = componentName;
            mUnreadNum = unreadNum;
        }
    }

    private class UnreadNumberChangeTask implements Runnable {
        public void run() {
            ArrayList<UnreadInfo> unreadInfos = new ArrayList<LauncherModel.UnreadInfo>();
            synchronized (mUnreadChangedMap) {
                unreadInfos.addAll(mUnreadChangedMap.values());
                mUnreadChangedMap.clear();
            }

            final Callbacks callbacks = getCallback();
            if (callbacks == null) {
                Log.w(TAG, "Nobody to tell about the new app.  Launcher is probably loading.");
                return;
            }

            final ArrayList<AppInfo> unreadChangeFinal = new ArrayList<AppInfo>();
            for (UnreadInfo uInfo : unreadInfos) {
                AppInfo info = mBgAllAppsList.unreadNumbersChanged(mApp.getContext(),
                        uInfo.mComponentName, uInfo.mUnreadNum);
                if (info != null) {
                    unreadChangeFinal.add(info);
                }
            }

            // update the mainmenu icon
            if (unreadChangeFinal.isEmpty()) return;
            mHandler.post(new Runnable() {
                public void run() {
                    Callbacks cb = getCallback();
                    if (cb != null && callbacks == cb) {
                        cb.bindAppsUpdated(unreadChangeFinal);
                    }
                }
            });

            // update the workspace shortcuts icon
            final UserHandleCompat user = UserHandleCompat.myUserHandle();
            final ArrayList<ShortcutInfo> updatedShortcuts = new ArrayList<>();
            synchronized (sBgLock) {
                for (ItemInfo info : sBgItemsIdMap) {
                    if (info instanceof ShortcutInfo && user.equals(info.user)
                            && info.itemType == LauncherSettings.Favorites.ITEM_TYPE_APPLICATION) {
                        ShortcutInfo si = (ShortcutInfo) info;
                        ComponentName cn = si.getTargetComponent();
                        if (cn != null && unreadContains(unreadChangeFinal, cn)) {
                            si.updateIcon(mIconCache);
                            updatedShortcuts.add(si);
                        }
                    }
                }
            }

            if (!updatedShortcuts.isEmpty()) {
                mHandler.post(new Runnable() {

                    public void run() {
                        Callbacks cb = getCallback();
                        if (cb != null && callbacks == cb) {
                            cb.bindShortcutsChanged(updatedShortcuts,
                                    new ArrayList<ShortcutInfo>(), user);
                        }
                    }
                });
            }
        }
        private boolean unreadContains(ArrayList<AppInfo> unreadList, ComponentName cn) {
            for (AppInfo info : unreadList) {
                if (info.componentName.equals(cn)) {
                    return true;
                }
            }
            return false;
        }
    }

    private UnreadNumberChangeTask mUnreadUpdateTask = new UnreadNumberChangeTask();

    public interface ItemInfoFilter {
        public boolean filterItem(ItemInfo parent, ItemInfo info, ComponentName cn);
    }

    LauncherModel(LauncherAppState app, IconCache iconCache, AppFilter appFilter,
            DeepShortcutManager deepShortcutManager) {
        Context context = app.getContext();
        mApp = app;
        mBgAllAppsList = new AllAppsList(iconCache, appFilter);
        mBgWidgetsModel = new WidgetsModel(context, iconCache, appFilter);
        mIconCache = iconCache;
        mDeepShortcutManager = deepShortcutManager;

        mLauncherApps = LauncherAppsCompat.getInstance(context);
        mUserManager = UserManagerCompat.getInstance(context);
    }

    /** Runs the specified runnable immediately if called from the main thread, otherwise it is
     * posted on the main thread handler. */
    private void runOnMainThread(Runnable r) {
        if (sWorkerThread.getThreadId() == Process.myTid()) {
            // If we are on the worker thread, post onto the main handler
            mHandler.post(r);
        } else {
            r.run();
        }
    }

    /** Runs the specified runnable immediately if called from the worker thread, otherwise it is
     * posted on the worker thread handler. */
    private static void runOnWorkerThread(Runnable r) {
        if (sWorkerThread.getThreadId() == Process.myTid()) {
            r.run();
        } else {
            // If we are not on the worker thread, then post to the worker handler
            sWorker.post(r);
        }
    }

    public void setPackageState(final PackageInstallInfo installInfo) {
        Runnable updateRunnable = new Runnable() {

            @Override
            public void run() {
                synchronized (sBgLock) {
                    final HashSet<ItemInfo> updates = new HashSet<>();

                    if (installInfo.state == PackageInstallerCompat.STATUS_INSTALLED) {
                        // Ignore install success events as they are handled by Package add events.
                        return;
                    }

                    for (ItemInfo info : sBgItemsIdMap) {
                        if (info instanceof ShortcutInfo) {
                            ShortcutInfo si = (ShortcutInfo) info;
                            ComponentName cn = si.getTargetComponent();
                            if (si.isPromise() && (cn != null)
                                    && installInfo.packageName.equals(cn.getPackageName())) {
                                si.setInstallProgress(installInfo.progress);

                                if (installInfo.state == PackageInstallerCompat.STATUS_FAILED) {
                                    // Mark this info as broken.
                                    si.status &= ~ShortcutInfo.FLAG_INSTALL_SESSION_ACTIVE;
                                }
                                updates.add(si);
                            }
                        }
                    }

                    for (LauncherAppWidgetInfo widget : sBgAppWidgets) {
                        if (widget.providerName.getPackageName().equals(installInfo.packageName)) {
                            widget.installProgress = installInfo.progress;
                            updates.add(widget);
                        }
                    }

                    if (!updates.isEmpty()) {
                        // Push changes to the callback.
                        Runnable r = new Runnable() {
                            public void run() {
                                Callbacks callbacks = getCallback();
                                if (callbacks != null) {
                                    callbacks.bindRestoreItemsChange(updates);
                                }
                            }
                        };
                        mHandler.post(r);
                    }
                }
            }
        };
        runOnWorkerThread(updateRunnable);
    }

    /**
     * Updates the icons and label of all pending icons for the provided package name.
     */
    public void updateSessionDisplayInfo(final String packageName) {
        Runnable updateRunnable = new Runnable() {

            @Override
            public void run() {
                synchronized (sBgLock) {
                    ArrayList<ShortcutInfo> updates = new ArrayList<>();
                    UserHandleCompat user = UserHandleCompat.myUserHandle();

                    for (ItemInfo info : sBgItemsIdMap) {
                        if (info instanceof ShortcutInfo) {
                            ShortcutInfo si = (ShortcutInfo) info;
                            ComponentName cn = si.getTargetComponent();
                            if (si.isPromise() && (cn != null)
                                    && packageName.equals(cn.getPackageName())) {
                                if (si.hasStatusFlag(ShortcutInfo.FLAG_AUTOINTALL_ICON)) {
                                    // For auto install apps update the icon as well as label.
                                    mIconCache.getTitleAndIcon(si,
                                            si.promisedIntent, user,
                                            si.shouldUseLowResIcon());
                                } else {
                                    // Only update the icon for restored apps.
                                    si.updateIcon(mIconCache);
                                }
                                updates.add(si);
                            }
                        }
                    }

                    bindUpdatedShortcuts(updates, user);
                }
            }
        };
        runOnWorkerThread(updateRunnable);
    }

    public void addAppsToAllApps(final Context ctx, final ArrayList<AppInfo> allAppsApps) {
        final Callbacks callbacks = getCallback();

        if (allAppsApps == null) {
            throw new RuntimeException("allAppsApps must not be null");
        }
        if (allAppsApps.isEmpty()) {
            return;
        }

        // Process the newly added applications and add them to the database first
        Runnable r = new Runnable() {
            public void run() {
                runOnMainThread(new Runnable() {
                    public void run() {
                        Callbacks cb = getCallback();
                        if (callbacks == cb && cb != null) {
                            callbacks.bindAppsAdded(null, null, null, allAppsApps);
                        }
                    }
                });
            }
        };
        runOnWorkerThread(r);
    }

    private static boolean findNextAvailableIconSpaceInScreen(ArrayList<ItemInfo> occupiedPos,
            int[] xy, int spanX, int spanY) {
        LauncherAppState app = LauncherAppState.getInstance();
        InvariantDeviceProfile profile = app.getInvariantDeviceProfile();

        GridOccupancy occupied = new GridOccupancy(profile.numColumns, profile.numRows);
        if (occupiedPos != null) {
            for (ItemInfo r : occupiedPos) {
                occupied.markCells(r, true);
            }
        }
        return occupied.findVacantCell(xy, spanX, spanY);
    }

    /**
     * Find a position on the screen for the given size or adds a new screen.
     * @return screenId and the coordinates for the item.
     */
    @Thunk Pair<Long, int[]> findSpaceForItem(
            Context context,
            ArrayList<Long> workspaceScreens,
            ArrayList<Long> addedWorkspaceScreensFinal,
            int spanX, int spanY) {
        LongSparseArray<ArrayList<ItemInfo>> screenItems = new LongSparseArray<>();

        // Use sBgItemsIdMap as all the items are already loaded.
        assertWorkspaceLoaded();
        synchronized (sBgLock) {
            for (ItemInfo info : sBgItemsIdMap) {
                if (info.container == LauncherSettings.Favorites.CONTAINER_DESKTOP) {
                    ArrayList<ItemInfo> items = screenItems.get(info.screenId);
                    if (items == null) {
                        items = new ArrayList<>();
                        screenItems.put(info.screenId, items);
                    }
                    items.add(info);
                }
            }
        }

        // Find appropriate space for the item.
        long screenId = 0;
        int[] cordinates = new int[2];
        boolean found = false;

        int screenCount = workspaceScreens.size();
        // First check the preferred screen.
        int preferredScreenIndex = workspaceScreens.isEmpty() ? 0 : 1;
        if (preferredScreenIndex < screenCount) {
            screenId = workspaceScreens.get(preferredScreenIndex);
            found = findNextAvailableIconSpaceInScreen(
                    screenItems.get(screenId), cordinates, spanX, spanY);
        }

        if (!found) {
            // Search on any of the screens starting from the first screen.
            for (int screen = 1; screen < screenCount; screen++) {
                screenId = workspaceScreens.get(screen);
                if (findNextAvailableIconSpaceInScreen(
                        screenItems.get(screenId), cordinates, spanX, spanY)) {
                    // We found a space for it
                    found = true;
                    break;
                }
            }
        }

        if (!found) {
            // Still no position found. Add a new screen to the end.
            screenId = LauncherSettings.Settings.call(context.getContentResolver(),
                    LauncherSettings.Settings.METHOD_NEW_SCREEN_ID)
                    .getLong(LauncherSettings.Settings.EXTRA_VALUE);

            // Save the screen id for binding in the workspace
            workspaceScreens.add(screenId);
            addedWorkspaceScreensFinal.add(screenId);

            // If we still can't find an empty space, then God help us all!!!
            if (!findNextAvailableIconSpaceInScreen(
                    screenItems.get(screenId), cordinates, spanX, spanY)) {
                throw new RuntimeException("Can't find space to add the item");
            }
        }
        return Pair.create(screenId, cordinates);
    }

    /**
     * Adds the provided items to the workspace.
     */
    public void addAndBindAddedWorkspaceItems(final Context context,
            final ArrayList<? extends ItemInfo> workspaceApps) {
        final Callbacks callbacks = getCallback();
        if (workspaceApps.isEmpty()) {
            return;
        }
        // Process the newly added applications and add them to the database first
        Runnable r = new Runnable() {
            public void run() {
                final ArrayList<ItemInfo> addedShortcutsFinal = new ArrayList<ItemInfo>();
                final ArrayList<Long> addedWorkspaceScreensFinal = new ArrayList<Long>();

                // Get the list of workspace screens.  We need to append to this list and
                // can not use sBgWorkspaceScreens because loadWorkspace() may not have been
                // called.
                ArrayList<Long> workspaceScreens = loadWorkspaceScreensDb(context);
                synchronized(sBgLock) {
                    for (ItemInfo item : workspaceApps) {
                        if (item instanceof ShortcutInfo) {
                            // Short-circuit this logic if the icon exists somewhere on the workspace
                            if (shortcutExists(context, item.getIntent(), item.user)) {
                                continue;
                            }
                        }

                        // Find appropriate space for the item.
                        Pair<Long, int[]> coords = findSpaceForItem(context,
                                workspaceScreens, addedWorkspaceScreensFinal, 1, 1);
                        long screenId = coords.first;
                        int[] cordinates = coords.second;

                        ItemInfo itemInfo;
                        if (item instanceof ShortcutInfo || item instanceof FolderInfo) {
                            itemInfo = item;
                        } else if (item instanceof AppInfo) {
                            itemInfo = ((AppInfo) item).makeShortcut();
                        } else {
                            throw new RuntimeException("Unexpected info type");
                        }

                        // Add the shortcut to the db
                        addItemToDatabase(context, itemInfo,
                                LauncherSettings.Favorites.CONTAINER_DESKTOP,
                                screenId, cordinates[0], cordinates[1]);
                        // Save the ShortcutInfo for binding in the workspace
                        addedShortcutsFinal.add(itemInfo);
                    }
                }

                // Update the workspace screens
                updateWorkspaceScreenOrder(context, workspaceScreens);

                if (!addedShortcutsFinal.isEmpty()) {
                    runOnMainThread(new Runnable() {
                        public void run() {
                            Callbacks cb = getCallback();
                            if (callbacks == cb && cb != null) {
                                final ArrayList<ItemInfo> addAnimated = new ArrayList<ItemInfo>();
                                final ArrayList<ItemInfo> addNotAnimated = new ArrayList<ItemInfo>();
                                if (!addedShortcutsFinal.isEmpty()) {
                                    ItemInfo info = addedShortcutsFinal.get(addedShortcutsFinal.size() - 1);
                                    long lastScreenId = info.screenId;
                                    for (ItemInfo i : addedShortcutsFinal) {
                                        if (i.screenId == lastScreenId) {
                                            addAnimated.add(i);
                                        } else {
                                            addNotAnimated.add(i);
                                        }
                                    }
                                }
                                callbacks.bindAppsAdded(addedWorkspaceScreensFinal,
                                        addNotAnimated, addAnimated, null);
                            }
                        }
                    });
                }
            }
        };
        runOnWorkerThread(r);
    }

    /**
     * Adds an item to the DB if it was not created previously, or move it to a new
     * <container, screen, cellX, cellY>
     */
    public static void addOrMoveItemInDatabase(Context context, ItemInfo item, long container,
            long screenId, int cellX, int cellY) {
        if (item.container == ItemInfo.NO_ID) {
            // From all apps
            addItemToDatabase(context, item, container, screenId, cellX, cellY);
        } else {
            // From somewhere else
            moveItemInDatabase(context, item, container, screenId, cellX, cellY);
        }
    }

    static void checkItemInfoLocked(
            final long itemId, final ItemInfo item, StackTraceElement[] stackTrace) {
        ItemInfo modelItem = sBgItemsIdMap.get(itemId);
        if (modelItem != null && item != modelItem) {
            // check all the data is consistent
            if (modelItem instanceof ShortcutInfo && item instanceof ShortcutInfo) {
                ShortcutInfo modelShortcut = (ShortcutInfo) modelItem;
                ShortcutInfo shortcut = (ShortcutInfo) item;
                if (modelShortcut.title.toString().equals(shortcut.title.toString()) &&
                        modelShortcut.intent.filterEquals(shortcut.intent) &&
                        modelShortcut.id == shortcut.id &&
                        modelShortcut.itemType == shortcut.itemType &&
                        modelShortcut.container == shortcut.container &&
                        modelShortcut.screenId == shortcut.screenId &&
                        modelShortcut.cellX == shortcut.cellX &&
                        modelShortcut.cellY == shortcut.cellY &&
                        modelShortcut.spanX == shortcut.spanX &&
                        modelShortcut.spanY == shortcut.spanY) {
                    // For all intents and purposes, this is the same object
                    return;
                }
            }

            // the modelItem needs to match up perfectly with item if our model is
            // to be consistent with the database-- for now, just require
            // modelItem == item or the equality check above
            String msg = "item: " + ((item != null) ? item.toString() : "null") +
                    "modelItem: " +
                    ((modelItem != null) ? modelItem.toString() : "null") +
                    "Error: ItemInfo passed to checkItemInfo doesn't match original";
            RuntimeException e = new RuntimeException(msg);
            if (stackTrace != null) {
                e.setStackTrace(stackTrace);
            }
            throw e;
        }
    }

    static void checkItemInfo(final ItemInfo item) {
        final StackTraceElement[] stackTrace = new Throwable().getStackTrace();
        final long itemId = item.id;
        Runnable r = new Runnable() {
            public void run() {
                synchronized (sBgLock) {
                    checkItemInfoLocked(itemId, item, stackTrace);
                }
            }
        };
        runOnWorkerThread(r);
    }

    static void updateItemInDatabaseHelper(Context context, final ContentValues values,
            final ItemInfo item, final String callingFunction) {
        final long itemId = item.id;
        final Uri uri = LauncherSettings.Favorites.getContentUri(itemId);
        final ContentResolver cr = context.getContentResolver();

        final StackTraceElement[] stackTrace = new Throwable().getStackTrace();
        Runnable r = new Runnable() {
            public void run() {
                cr.update(uri, values, null, null);
                updateItemArrays(item, itemId, stackTrace);
            }
        };
        runOnWorkerThread(r);
    }

    static void updateItemsInDatabaseHelper(Context context, final ArrayList<ContentValues> valuesList,
            final ArrayList<ItemInfo> items, final String callingFunction) {
        final ContentResolver cr = context.getContentResolver();

        final StackTraceElement[] stackTrace = new Throwable().getStackTrace();
        Runnable r = new Runnable() {
            public void run() {
                ArrayList<ContentProviderOperation> ops =
                        new ArrayList<ContentProviderOperation>();
                int count = items.size();
                for (int i = 0; i < count; i++) {
                    ItemInfo item = items.get(i);
                    final long itemId = item.id;
                    final Uri uri = LauncherSettings.Favorites.getContentUri(itemId);
                    ContentValues values = valuesList.get(i);

                    ops.add(ContentProviderOperation.newUpdate(uri).withValues(values).build());
                    updateItemArrays(item, itemId, stackTrace);

                }
                try {
                    cr.applyBatch(LauncherProvider.AUTHORITY, ops);
                } catch (Exception e) {
                    e.printStackTrace();
                }
            }
        };
        runOnWorkerThread(r);
    }

    static void updateItemArrays(ItemInfo item, long itemId, StackTraceElement[] stackTrace) {
        // Lock on mBgLock *after* the db operation
        synchronized (sBgLock) {
            checkItemInfoLocked(itemId, item, stackTrace);

            if (item.container != LauncherSettings.Favorites.CONTAINER_DESKTOP &&
                    item.container != LauncherSettings.Favorites.CONTAINER_HOTSEAT) {
                // Item is in a folder, make sure this folder exists
                if (!sBgFolders.containsKey(item.container)) {
                    // An items container is being set to a that of an item which is not in
                    // the list of Folders.
                    String msg = "item: " + item + " container being set to: " +
                            item.container + ", not in the list of folders";
                    Log.e(TAG, msg);
                }
            }

            // Items are added/removed from the corresponding FolderInfo elsewhere, such
            // as in Workspace.onDrop. Here, we just add/remove them from the list of items
            // that are on the desktop, as appropriate
            ItemInfo modelItem = sBgItemsIdMap.get(itemId);
            if (modelItem != null &&
                    (modelItem.container == LauncherSettings.Favorites.CONTAINER_DESKTOP ||
                     modelItem.container == LauncherSettings.Favorites.CONTAINER_HOTSEAT)) {
                switch (modelItem.itemType) {
                    case LauncherSettings.Favorites.ITEM_TYPE_APPLICATION:
                    case LauncherSettings.Favorites.ITEM_TYPE_SHORTCUT:
                    case LauncherSettings.Favorites.ITEM_TYPE_DEEP_SHORTCUT:
                    case LauncherSettings.Favorites.ITEM_TYPE_FOLDER:
                        if (!sBgWorkspaceItems.contains(modelItem)) {
                            sBgWorkspaceItems.add(modelItem);
                        }
                        break;
                    default:
                        break;
                }
            } else {
                sBgWorkspaceItems.remove(modelItem);
            }
        }
    }

    /**
     * Move an item in the DB to a new <container, screen, cellX, cellY>
     */
    public static void moveItemInDatabase(Context context, final ItemInfo item, final long container,
            final long screenId, final int cellX, final int cellY) {
        item.container = container;
        item.cellX = cellX;
        item.cellY = cellY;

        // We store hotseat items in canonical form which is this orientation invariant position
        // in the hotseat
        if (context instanceof Launcher && screenId < 0 &&
                container == LauncherSettings.Favorites.CONTAINER_HOTSEAT) {
            item.screenId = Launcher.getLauncher(context).getHotseat()
                    .getOrderInHotseat(cellX, cellY);
        } else {
            item.screenId = screenId;
        }

        final ContentValues values = new ContentValues();
        values.put(LauncherSettings.Favorites.CONTAINER, item.container);
        values.put(LauncherSettings.Favorites.CELLX, item.cellX);
        values.put(LauncherSettings.Favorites.CELLY, item.cellY);
        values.put(LauncherSettings.Favorites.RANK, item.rank);
        values.put(LauncherSettings.Favorites.SCREEN, item.screenId);

        updateItemInDatabaseHelper(context, values, item, "moveItemInDatabase");
    }

    /**
     * Move items in the DB to a new <container, screen, cellX, cellY>. We assume that the
     * cellX, cellY have already been updated on the ItemInfos.
     */
    public static void moveItemsInDatabase(Context context, final ArrayList<ItemInfo> items,
            final long container, final int screen) {

        ArrayList<ContentValues> contentValues = new ArrayList<ContentValues>();
        int count = items.size();

        for (int i = 0; i < count; i++) {
            ItemInfo item = items.get(i);
            item.container = container;

            // We store hotseat items in canonical form which is this orientation invariant position
            // in the hotseat
            if (context instanceof Launcher && screen < 0 &&
                    container == LauncherSettings.Favorites.CONTAINER_HOTSEAT) {
                item.screenId = Launcher.getLauncher(context).getHotseat().getOrderInHotseat(item.cellX,
                        item.cellY);
            } else {
                item.screenId = screen;
            }

            final ContentValues values = new ContentValues();
            values.put(LauncherSettings.Favorites.CONTAINER, item.container);
            values.put(LauncherSettings.Favorites.CELLX, item.cellX);
            values.put(LauncherSettings.Favorites.CELLY, item.cellY);
            values.put(LauncherSettings.Favorites.RANK, item.rank);
            values.put(LauncherSettings.Favorites.SCREEN, item.screenId);

            contentValues.add(values);
        }
        updateItemsInDatabaseHelper(context, contentValues, items, "moveItemInDatabase");
    }

    /**
     * Move and/or resize item in the DB to a new <container, screen, cellX, cellY, spanX, spanY>
     */
    static void modifyItemInDatabase(Context context, final ItemInfo item, final long container,
            final long screenId, final int cellX, final int cellY, final int spanX, final int spanY) {
        item.container = container;
        item.cellX = cellX;
        item.cellY = cellY;
        item.spanX = spanX;
        item.spanY = spanY;

        // We store hotseat items in canonical form which is this orientation invariant position
        // in the hotseat
        if (context instanceof Launcher && screenId < 0 &&
                container == LauncherSettings.Favorites.CONTAINER_HOTSEAT) {
            item.screenId = Launcher.getLauncher(context).getHotseat()
                    .getOrderInHotseat(cellX, cellY);
        } else {
            item.screenId = screenId;
        }

        final ContentValues values = new ContentValues();
        values.put(LauncherSettings.Favorites.CONTAINER, item.container);
        values.put(LauncherSettings.Favorites.CELLX, item.cellX);
        values.put(LauncherSettings.Favorites.CELLY, item.cellY);
        values.put(LauncherSettings.Favorites.RANK, item.rank);
        values.put(LauncherSettings.Favorites.SPANX, item.spanX);
        values.put(LauncherSettings.Favorites.SPANY, item.spanY);
        values.put(LauncherSettings.Favorites.SCREEN, item.screenId);

        updateItemInDatabaseHelper(context, values, item, "modifyItemInDatabase");
    }

    /**
     * Update an item to the database in a specified container.
     */
    public static void updateItemInDatabase(Context context, final ItemInfo item) {
        final ContentValues values = new ContentValues();
        item.onAddToDatabase(context, values);
        updateItemInDatabaseHelper(context, values, item, "updateItemInDatabase");
    }

    private void assertWorkspaceLoaded() {
        if (ProviderConfig.IS_DOGFOOD_BUILD) {
            synchronized (mLock) {
                if (!mHasLoaderCompletedOnce ||
                        (mLoaderTask != null && mLoaderTask.mIsLoadingAndBindingWorkspace)) {
                    throw new RuntimeException("Trying to add shortcut while loader is running");
                }
            }
        }
    }

    /**
     * Returns true if the shortcuts already exists on the workspace. This must be called after
     * the workspace has been loaded. We identify a shortcut by its intent.
     */
    @Thunk boolean shortcutExists(Context context, Intent intent, UserHandleCompat user) {
        assertWorkspaceLoaded();
        final String intentWithPkg, intentWithoutPkg;
        if (intent.getComponent() != null) {
            // If component is not null, an intent with null package will produce
            // the same result and should also be a match.
            String packageName = intent.getComponent().getPackageName();
            if (intent.getPackage() != null) {
                intentWithPkg = intent.toUri(0);
                intentWithoutPkg = new Intent(intent).setPackage(null).toUri(0);
            } else {
                intentWithPkg = new Intent(intent).setPackage(packageName).toUri(0);
                intentWithoutPkg = intent.toUri(0);
            }
        } else {
            intentWithPkg = intent.toUri(0);
            intentWithoutPkg = intent.toUri(0);
        }

        synchronized (sBgLock) {
            for (ItemInfo item : sBgItemsIdMap) {
                if (item instanceof ShortcutInfo) {
                    ShortcutInfo info = (ShortcutInfo) item;
                    Intent targetIntent = info.promisedIntent == null
                            ? info.intent : info.promisedIntent;
                    if (targetIntent != null && info.user.equals(user)) {
                        Intent copyIntent = new Intent(targetIntent);
                        copyIntent.setSourceBounds(intent.getSourceBounds());
                        String s = copyIntent.toUri(0);
                        if (intentWithPkg.equals(s) || intentWithoutPkg.equals(s)) {
                            return true;
                        }
                    }
                }
            }
        }
        return false;
    }

    /**
     * Add an item to the database in a specified container. Sets the container, screen, cellX and
     * cellY fields of the item. Also assigns an ID to the item.
     */
    public static void addItemToDatabase(Context context, final ItemInfo item, final long container,
            final long screenId, final int cellX, final int cellY) {
        item.container = container;
        item.cellX = cellX;
        item.cellY = cellY;
        // We store hotseat items in canonical form which is this orientation invariant position
        // in the hotseat
        if (context instanceof Launcher && screenId < 0 &&
                container == LauncherSettings.Favorites.CONTAINER_HOTSEAT) {
            item.screenId = Launcher.getLauncher(context).getHotseat()
                    .getOrderInHotseat(cellX, cellY);
        } else {
            item.screenId = screenId;
        }

        final ContentValues values = new ContentValues();
        final ContentResolver cr = context.getContentResolver();
        item.onAddToDatabase(context, values);

        item.id = LauncherSettings.Settings.call(cr, LauncherSettings.Settings.METHOD_NEW_ITEM_ID)
                .getLong(LauncherSettings.Settings.EXTRA_VALUE);

        values.put(LauncherSettings.Favorites._ID, item.id);

        final StackTraceElement[] stackTrace = new Throwable().getStackTrace();
        Runnable r = new Runnable() {
            public void run() {
                cr.insert(LauncherSettings.Favorites.CONTENT_URI, values);

                // Lock on mBgLock *after* the db operation
                synchronized (sBgLock) {
                    checkItemInfoLocked(item.id, item, stackTrace);
                    sBgItemsIdMap.put(item.id, item);
                    switch (item.itemType) {
                        case LauncherSettings.Favorites.ITEM_TYPE_FOLDER:
                            sBgFolders.put(item.id, (FolderInfo) item);
                            // Fall through
                        case LauncherSettings.Favorites.ITEM_TYPE_APPLICATION:
                        case LauncherSettings.Favorites.ITEM_TYPE_SHORTCUT:
                        case LauncherSettings.Favorites.ITEM_TYPE_DEEP_SHORTCUT:
                            if (item.container == LauncherSettings.Favorites.CONTAINER_DESKTOP ||
                                    item.container == LauncherSettings.Favorites.CONTAINER_HOTSEAT) {
                                sBgWorkspaceItems.add(item);
                            } else {
                                if (!sBgFolders.containsKey(item.container)) {
                                    // Adding an item to a folder that doesn't exist.
                                    String msg = "adding item: " + item + " to a folder that " +
                                            " doesn't exist";
                                    Log.e(TAG, msg);
                                }
                            }
                            if (item.itemType == LauncherSettings.Favorites.ITEM_TYPE_DEEP_SHORTCUT) {
                                incrementPinnedShortcutCount(
                                        ShortcutKey.fromShortcutInfo((ShortcutInfo) item),
                                        true /* shouldPin */);
                            }
                            break;
                        case LauncherSettings.Favorites.ITEM_TYPE_APPWIDGET:
                            sBgAppWidgets.add((LauncherAppWidgetInfo) item);
                            break;
                    }
                }
            }
        };
        runOnWorkerThread(r);
    }

    private static ArrayList<ItemInfo> getItemsByPackageName(
            final String pn, final UserHandleCompat user) {
        ItemInfoFilter filter  = new ItemInfoFilter() {
            @Override
            public boolean filterItem(ItemInfo parent, ItemInfo info, ComponentName cn) {
                return cn.getPackageName().equals(pn) && info.user.equals(user);
            }
        };
        return filterItemInfos(sBgItemsIdMap, filter);
    }

    /**
     * Removes all the items from the database corresponding to the specified package.
     */
    static void deletePackageFromDatabase(Context context, final String pn,
            final UserHandleCompat user) {
        deleteItemsFromDatabase(context, getItemsByPackageName(pn, user));
    }

    /**
     * Removes the specified item from the database
     */
    public static void deleteItemFromDatabase(Context context, final ItemInfo item) {
        ArrayList<ItemInfo> items = new ArrayList<ItemInfo>();
        items.add(item);
        deleteItemsFromDatabase(context, items);
    }

    /**
     * Removes the specified items from the database
     */
    static void deleteItemsFromDatabase(Context context, final ArrayList<? extends ItemInfo> items) {
        final ContentResolver cr = context.getContentResolver();
        Runnable r = new Runnable() {
            public void run() {
                for (ItemInfo item : items) {
                    final Uri uri = LauncherSettings.Favorites.getContentUri(item.id);
                    cr.delete(uri, null, null);

                    // Lock on mBgLock *after* the db operation
                    synchronized (sBgLock) {
                        switch (item.itemType) {
                            case LauncherSettings.Favorites.ITEM_TYPE_FOLDER:
                                sBgFolders.remove(item.id);
                                for (ItemInfo info: sBgItemsIdMap) {
                                    if (info.container == item.id) {
                                        // We are deleting a folder which still contains items that
                                        // think they are contained by that folder.
                                        String msg = "deleting a folder (" + item + ") which still " +
                                                "contains items (" + info + ")";
                                        Log.e(TAG, msg);
                                    }
                                }
                                sBgWorkspaceItems.remove(item);
                                break;
                            case LauncherSettings.Favorites.ITEM_TYPE_DEEP_SHORTCUT:
                                decrementPinnedShortcutCount(ShortcutKey.fromShortcutInfo(
                                        (ShortcutInfo) item));
                                // Fall through.
                            case LauncherSettings.Favorites.ITEM_TYPE_APPLICATION:
                            case LauncherSettings.Favorites.ITEM_TYPE_SHORTCUT:
                                sBgWorkspaceItems.remove(item);
                                break;
                            case LauncherSettings.Favorites.ITEM_TYPE_APPWIDGET:
                                sBgAppWidgets.remove((LauncherAppWidgetInfo) item);
                                break;
                        }
                        sBgItemsIdMap.remove(item.id);
                    }
                }
            }
        };
        runOnWorkerThread(r);
    }

    public ArrayList<ItemInfo> getWorkspaceItems() {
        return sBgWorkspaceItems;
    }

    public ArrayList<LauncherAppWidgetInfo> getAppWidgets() {
        return sBgAppWidgets;
    }

    public ArrayList<AppInfo> getAllAppsList() {
        ArrayList<AppInfo> list = (ArrayList<AppInfo>) mBgAllAppsList.data.clone();
        return list;
    }

    /**
     * Decrement the count for the given pinned shortcut, unpinning it if the count becomes 0.
     */
    private static void decrementPinnedShortcutCount(final ShortcutKey pinnedShortcut) {
        synchronized (sBgLock) {
            MutableInt count = sBgPinnedShortcutCounts.get(pinnedShortcut);
            if (count == null || --count.value == 0) {
                LauncherAppState.getInstance().getShortcutManager().unpinShortcut(pinnedShortcut);
            }
        }
    }

    /**
     * Increment the count for the given shortcut, pinning it if the count becomes 1.
     *
     * As an optimization, the caller can pass shouldPin == false to avoid
     * unnecessary RPC's if the shortcut is already pinned.
     */
    private static void incrementPinnedShortcutCount(ShortcutKey pinnedShortcut, boolean shouldPin) {
        synchronized (sBgLock) {
            MutableInt count = sBgPinnedShortcutCounts.get(pinnedShortcut);
            if (count == null) {
                count = new MutableInt(1);
                sBgPinnedShortcutCounts.put(pinnedShortcut, count);
            } else {
                count.value++;
            }
            if (shouldPin && count.value == 1) {
                LauncherAppState.getInstance().getShortcutManager().pinShortcut(pinnedShortcut);
            }
        }
    }

    /**
     * Update the order of the workspace screens in the database. The array list contains
     * a list of screen ids in the order that they should appear.
     */
    public void updateWorkspaceScreenOrder(Context context, final ArrayList<Long> screens) {
        final ArrayList<Long> screensCopy = new ArrayList<Long>(screens);
        final ContentResolver cr = context.getContentResolver();
        final Uri uri = LauncherSettings.WorkspaceScreens.CONTENT_URI;

        // Remove any negative screen ids -- these aren't persisted
        Iterator<Long> iter = screensCopy.iterator();
        while (iter.hasNext()) {
            long id = iter.next();
            if (id < 0) {
                iter.remove();
            }
        }

        Runnable r = new Runnable() {
            @Override
            public void run() {
                ArrayList<ContentProviderOperation> ops = new ArrayList<ContentProviderOperation>();
                // Clear the table
                ops.add(ContentProviderOperation.newDelete(uri).build());
                int count = screensCopy.size();
                for (int i = 0; i < count; i++) {
                    ContentValues v = new ContentValues();
                    long screenId = screensCopy.get(i);
                    v.put(LauncherSettings.WorkspaceScreens._ID, screenId);
                    v.put(LauncherSettings.WorkspaceScreens.SCREEN_RANK, i);
                    ops.add(ContentProviderOperation.newInsert(uri).withValues(v).build());
                }

                try {
                    cr.applyBatch(LauncherProvider.AUTHORITY, ops);
                } catch (Exception ex) {
                    throw new RuntimeException(ex);
                }

                synchronized (sBgLock) {
                    sBgWorkspaceScreens.clear();
                    sBgWorkspaceScreens.addAll(screensCopy);
                }
            }
        };
        runOnWorkerThread(r);
    }

    /**
     * Remove the specified folder and all its contents from the database.
     */
    public static void deleteFolderAndContentsFromDatabase(Context context, final FolderInfo info) {
        final ContentResolver cr = context.getContentResolver();

        Runnable r = new Runnable() {
            public void run() {
                cr.delete(LauncherSettings.Favorites.getContentUri(info.id), null, null);
                // Lock on mBgLock *after* the db operation
                synchronized (sBgLock) {
                    sBgItemsIdMap.remove(info.id);
                    sBgFolders.remove(info.id);
                    sBgWorkspaceItems.remove(info);
                }

                cr.delete(LauncherSettings.Favorites.CONTENT_URI,
                        LauncherSettings.Favorites.CONTAINER + "=" + info.id, null);
                // Lock on mBgLock *after* the db operation
                synchronized (sBgLock) {
                    for (ItemInfo childInfo : info.contents) {
                        sBgItemsIdMap.remove(childInfo.id);
                    }
                }
            }
        };
        runOnWorkerThread(r);
    }

    /**
     * Set this as the current Launcher activity object for the loader.
     */
    public void initialize(Callbacks callbacks) {
        synchronized (mLock) {
            Preconditions.assertUIThread();
            // Remove any queued UI runnables
            mHandler.cancelAll();
            mCallbacks = new WeakReference<>(callbacks);
        }
    }

    @Override
    public void onPackageChanged(String packageName, UserHandleCompat user) {
        int op = PackageUpdatedTask.OP_UPDATE;
        enqueueItemUpdatedTask(new PackageUpdatedTask(op, new String[] { packageName },
                user));
    }

    @Override
    public void onPackageRemoved(String packageName, UserHandleCompat user) {
        int op = PackageUpdatedTask.OP_REMOVE;
        enqueueItemUpdatedTask(new PackageUpdatedTask(op, new String[] { packageName },
                user));
    }

    @Override
    public void onPackageAdded(String packageName, UserHandleCompat user) {
        int op = PackageUpdatedTask.OP_ADD;
        enqueueItemUpdatedTask(new PackageUpdatedTask(op, new String[] { packageName },
                user));
    }

    @Override
    public void onPackagesAvailable(String[] packageNames, UserHandleCompat user,
            boolean replacing) {
        enqueueItemUpdatedTask(
                new PackageUpdatedTask(PackageUpdatedTask.OP_UPDATE, packageNames, user));
    }

    @Override
    public void onPackagesUnavailable(String[] packageNames, UserHandleCompat user,
            boolean replacing) {
        if (!replacing) {
            enqueueItemUpdatedTask(new PackageUpdatedTask(
                    PackageUpdatedTask.OP_UNAVAILABLE, packageNames,
                    user));
        }
    }

    @Override
    public void onPackagesSuspended(String[] packageNames, UserHandleCompat user) {
        enqueueItemUpdatedTask(new PackageUpdatedTask(
                PackageUpdatedTask.OP_SUSPEND, packageNames,
                user));
    }

    @Override
    public void onPackagesUnsuspended(String[] packageNames, UserHandleCompat user) {
        enqueueItemUpdatedTask(new PackageUpdatedTask(
                PackageUpdatedTask.OP_UNSUSPEND, packageNames,
                user));
    }

    @Override
    public void onShortcutsChanged(String packageName, List<ShortcutInfoCompat> shortcuts,
            UserHandleCompat user) {
        enqueueItemUpdatedTask(new ShortcutsChangedTask(packageName, shortcuts, user, true));
    }

    public void updatePinnedShortcuts(String packageName, List<ShortcutInfoCompat> shortcuts,
            UserHandleCompat user) {
        enqueueItemUpdatedTask(new ShortcutsChangedTask(packageName, shortcuts, user, false));
    }

    /**
     * Call from the handler for ACTION_PACKAGE_ADDED, ACTION_PACKAGE_REMOVED and
     * ACTION_PACKAGE_CHANGED.
     */
    @Override
    public void onReceive(Context context, Intent intent) {
        if (DEBUG_RECEIVER) Log.d(TAG, "onReceive intent=" + intent);

        final String action = intent.getAction();
        if (Intent.ACTION_LOCALE_CHANGED.equals(action)) {
            // If we have changed locale we need to clear out the labels in all apps/workspace.
            forceReload();
        } else if (Intent.ACTION_MANAGED_PROFILE_ADDED.equals(action)
                || Intent.ACTION_MANAGED_PROFILE_REMOVED.equals(action)) {
            UserManagerCompat.getInstance(context).enableAndResetCache();
            forceReload();
        } else if (Intent.ACTION_MANAGED_PROFILE_AVAILABLE.equals(action) ||
                Intent.ACTION_MANAGED_PROFILE_UNAVAILABLE.equals(action) ||
                Intent.ACTION_MANAGED_PROFILE_UNLOCKED.equals(action)) {
            UserHandleCompat user = UserHandleCompat.fromIntent(intent);
            if (user != null) {
                if (Intent.ACTION_MANAGED_PROFILE_AVAILABLE.equals(action) ||
                        Intent.ACTION_MANAGED_PROFILE_UNAVAILABLE.equals(action)) {
                    enqueueItemUpdatedTask(new PackageUpdatedTask(
                            PackageUpdatedTask.OP_USER_AVAILABILITY_CHANGE,
                            new String[0], user));
                }

                // ACTION_MANAGED_PROFILE_UNAVAILABLE sends the profile back to locked mode, so
                // we need to run the state change task again.
                if (Intent.ACTION_MANAGED_PROFILE_UNAVAILABLE.equals(action) ||
                        Intent.ACTION_MANAGED_PROFILE_UNLOCKED.equals(action)) {
                    enqueueItemUpdatedTask(new UserLockStateChangedTask(user));
                }
            }
<<<<<<< HEAD
        } else if (ACTION_UNREAD_CHANGED.equals(action)) {
            ComponentName componentName = intent.getParcelableExtra(EXTRA_COMPONENT_NAME);
            int unreadNum = intent.getIntExtra(EXTRA_UNREAD_NUMBER, 0);

            if (componentName == null) return;
            synchronized (mUnreadChangedMap) {
                mUnreadChangedMap.put(componentName, new UnreadInfo(componentName, unreadNum));
            }
            sWorker.removeCallbacks(mUnreadUpdateTask);
            sWorker.post(mUnreadUpdateTask);
=======
        } else if (Intent.ACTION_WALLPAPER_CHANGED.equals(action)) {
            ExtractionUtils.startColorExtractionServiceIfNecessary(context);
>>>>>>> 74d3aa72
        }
    }

    public void forceReload() {
        resetLoadedState(true, true);

        // Do this here because if the launcher activity is running it will be restarted.
        // If it's not running startLoaderFromBackground will merely tell it that it needs
        // to reload.
        startLoaderFromBackground();
    }

    public void resetLoadedState(boolean resetAllAppsLoaded, boolean resetWorkspaceLoaded) {
        synchronized (mLock) {
            // Stop any existing loaders first, so they don't set mAllAppsLoaded or
            // mWorkspaceLoaded to true later
            stopLoaderLocked();
            if (resetAllAppsLoaded) mAllAppsLoaded = false;
            if (resetWorkspaceLoaded) mWorkspaceLoaded = false;
            // Always reset deep shortcuts loaded.
            // TODO: why?
            mDeepShortcutsLoaded = false;
        }
    }

    /**
     * When the launcher is in the background, it's possible for it to miss paired
     * configuration changes.  So whenever we trigger the loader from the background
     * tell the launcher that it needs to re-run the loader when it comes back instead
     * of doing it now.
     */
    public void startLoaderFromBackground() {
<<<<<<< HEAD
        mIconCache.setAppIconReloaded(true);
        boolean runLoader = false;
=======
>>>>>>> 74d3aa72
        Callbacks callbacks = getCallback();
        if (callbacks != null) {
            // Only actually run the loader if they're not paused.
            if (!callbacks.setLoadOnResume()) {
                startLoader(callbacks.getCurrentWorkspaceScreen());
            }
        }
    }

    /**
     * If there is already a loader task running, tell it to stop.
     */
    private void stopLoaderLocked() {
        LoaderTask oldTask = mLoaderTask;
        if (oldTask != null) {
            oldTask.stopLocked();
        }
    }

    public boolean isCurrentCallbacks(Callbacks callbacks) {
        return (mCallbacks != null && mCallbacks.get() == callbacks);
    }

    /**
     * Starts the loader. Tries to bind {@params synchronousBindPage} synchronously if possible.
     * @return true if the page could be bound synchronously.
     */
    public boolean startLoader(int synchronousBindPage) {
        // Enable queue before starting loader. It will get disabled in Launcher#finishBindingItems
        InstallShortcutReceiver.enableInstallQueue();
        synchronized (mLock) {
            // Don't bother to start the thread if we know it's not going to do anything
            if (mCallbacks != null && mCallbacks.get() != null) {
                final Callbacks oldCallbacks = mCallbacks.get();
                // Clear any pending bind-runnables from the synchronized load process.
                runOnMainThread(new Runnable() {
                    public void run() {
                        oldCallbacks.clearPendingBinds();
                    }
                });

                // If there is already one running, tell it to stop.
                stopLoaderLocked();
                mLoaderTask = new LoaderTask(mApp.getContext(), synchronousBindPage);
                // TODO: mDeepShortcutsLoaded does not need to be true for synchronous bind.
                if (synchronousBindPage != PagedView.INVALID_RESTORE_PAGE && mAllAppsLoaded
                        && mWorkspaceLoaded && mDeepShortcutsLoaded && !mIsLoaderTaskRunning) {
                    mLoaderTask.runBindSynchronousPage(synchronousBindPage);
                    return true;
                } else {
                    sWorkerThread.setPriority(Thread.NORM_PRIORITY);
                    sWorker.post(mLoaderTask);
                }
            }
        }
        return false;
    }

    public void stopLoader() {
        synchronized (mLock) {
            if (mLoaderTask != null) {
                mLoaderTask.stopLocked();
            }
        }
    }

    /**
     * Loads the workspace screen ids in an ordered list.
     */
    public static ArrayList<Long> loadWorkspaceScreensDb(Context context) {
        final ContentResolver contentResolver = context.getContentResolver();
        final Uri screensUri = LauncherSettings.WorkspaceScreens.CONTENT_URI;

        // Get screens ordered by rank.
        return LauncherDbUtils.getScreenIdsFromCursor(contentResolver.query(
                screensUri, null, null, null, LauncherSettings.WorkspaceScreens.SCREEN_RANK));
    }

    /**
     * Runnable for the thread that loads the contents of the launcher:
     *   - workspace icons
     *   - widgets
     *   - all apps icons
     *   - deep shortcuts within apps
     */
    private class LoaderTask implements Runnable {
        private Context mContext;
        private int mPageToBindFirst;

        @Thunk boolean mIsLoadingAndBindingWorkspace;
        private boolean mStopped;
        @Thunk boolean mLoadAndBindStepFinished;

        LoaderTask(Context context, int pageToBindFirst) {
            mContext = context;
            mPageToBindFirst = pageToBindFirst;
        }

        private void loadAndBindWorkspace() {
            mIsLoadingAndBindingWorkspace = true;

            // Load the workspace
            if (DEBUG_LOADERS) {
                Log.d(TAG, "loadAndBindWorkspace mWorkspaceLoaded=" + mWorkspaceLoaded);
            }

            if (!mWorkspaceLoaded) {
                loadWorkspace();
                synchronized (LoaderTask.this) {
                    if (mStopped) {
                        return;
                    }
                    mWorkspaceLoaded = true;
                }
            }

            // Bind the workspace
            bindWorkspace(mPageToBindFirst);
        }

        private void waitForIdle() {
            // Wait until the either we're stopped or the other threads are done.
            // This way we don't start loading all apps until the workspace has settled
            // down.
            synchronized (LoaderTask.this) {
                final long workspaceWaitTime = DEBUG_LOADERS ? SystemClock.uptimeMillis() : 0;

                mHandler.postIdle(new Runnable() {
                        public void run() {
                            synchronized (LoaderTask.this) {
                                mLoadAndBindStepFinished = true;
                                if (DEBUG_LOADERS) {
                                    Log.d(TAG, "done with previous binding step");
                                }
                                LoaderTask.this.notify();
                            }
                        }
                    });

                while (!mStopped && !mLoadAndBindStepFinished) {
                    try {
                        // Just in case mFlushingWorkerThread changes but we aren't woken up,
                        // wait no longer than 1sec at a time
                        this.wait(1000);
                    } catch (InterruptedException ex) {
                        // Ignore
                    }
                }
                if (DEBUG_LOADERS) {
                    Log.d(TAG, "waited "
                            + (SystemClock.uptimeMillis()-workspaceWaitTime)
                            + "ms for previous step to finish binding");
                }
            }
        }

        void runBindSynchronousPage(int synchronousBindPage) {
            if (synchronousBindPage == PagedView.INVALID_RESTORE_PAGE) {
                // Ensure that we have a valid page index to load synchronously
                throw new RuntimeException("Should not call runBindSynchronousPage() without " +
                        "valid page index");
            }
            if (!mAllAppsLoaded || !mWorkspaceLoaded) {
                // Ensure that we don't try and bind a specified page when the pages have not been
                // loaded already (we should load everything asynchronously in that case)
                throw new RuntimeException("Expecting AllApps and Workspace to be loaded");
            }
            synchronized (mLock) {
                if (mIsLoaderTaskRunning) {
                    // Ensure that we are never running the background loading at this point since
                    // we also touch the background collections
                    throw new RuntimeException("Error! Background loading is already running");
                }
            }

            // XXX: Throw an exception if we are already loading (since we touch the worker thread
            //      data structures, we can't allow any other thread to touch that data, but because
            //      this call is synchronous, we can get away with not locking).

            // The LauncherModel is static in the LauncherAppState and mHandler may have queued
            // operations from the previous activity.  We need to ensure that all queued operations
            // are executed before any synchronous binding work is done.
            mHandler.flush();

            // Divide the set of loaded items into those that we are binding synchronously, and
            // everything else that is to be bound normally (asynchronously).
            bindWorkspace(synchronousBindPage);
            // XXX: For now, continue posting the binding of AllApps as there are other issues that
            //      arise from that.
            onlyBindAllApps();

            bindDeepShortcuts();
        }

        public void run() {
            synchronized (mLock) {
                if (mStopped) {
                    return;
                }
                mIsLoaderTaskRunning = true;
            }
            // Optimize for end-user experience: if the Launcher is up and // running with the
            // All Apps interface in the foreground, load All Apps first. Otherwise, load the
            // workspace first (default).
            keep_running: {
                if (DEBUG_LOADERS) Log.d(TAG, "step 1: loading workspace");
                loadAndBindWorkspace();

                if (mStopped) {
                    break keep_running;
                }

                waitForIdle();

                // second step
                if (DEBUG_LOADERS) Log.d(TAG, "step 2: loading all apps");
                loadAndBindAllApps();

                waitForIdle();

                // third step
                if (DEBUG_LOADERS) Log.d(TAG, "step 3: loading deep shortcuts");
                loadAndBindDeepShortcuts();
            }

            // Clear out this reference, otherwise we end up holding it until all of the
            // callback runnables are done.
            mContext = null;

            synchronized (mLock) {
                // If we are still the last one to be scheduled, remove ourselves.
                if (mLoaderTask == this) {
                    mLoaderTask = null;
                }
                mIsLoaderTaskRunning = false;
                mHasLoaderCompletedOnce = true;
            }
        }

        public void stopLocked() {
            synchronized (LoaderTask.this) {
                mStopped = true;
                this.notify();
            }
        }

        /**
         * Gets the callbacks object.  If we've been stopped, or if the launcher object
         * has somehow been garbage collected, return null instead.  Pass in the Callbacks
         * object that was around when the deferred message was scheduled, and if there's
         * a new Callbacks object around then also return null.  This will save us from
         * calling onto it with data that will be ignored.
         */
        Callbacks tryGetCallbacks(Callbacks oldCallbacks) {
            synchronized (mLock) {
                if (mStopped) {
                    return null;
                }

                if (mCallbacks == null) {
                    return null;
                }

                final Callbacks callbacks = mCallbacks.get();
                if (callbacks != oldCallbacks) {
                    return null;
                }
                if (callbacks == null) {
                    Log.w(TAG, "no mCallbacks");
                    return null;
                }

                return callbacks;
            }
        }

        // check & update map of what's occupied; used to discard overlapping/invalid items
        private boolean checkItemPlacement(LongArrayMap<GridOccupancy> occupied, ItemInfo item,
                   ArrayList<Long> workspaceScreens) {
            LauncherAppState app = LauncherAppState.getInstance();
            InvariantDeviceProfile profile = app.getInvariantDeviceProfile();

            long containerIndex = item.screenId;
            if (item.container == LauncherSettings.Favorites.CONTAINER_HOTSEAT) {
                // Return early if we detect that an item is under the hotseat button
                if (!FeatureFlags.NO_ALL_APPS_ICON &&
                        profile.isAllAppsButtonRank((int) item.screenId)) {
                    Log.e(TAG, "Error loading shortcut into hotseat " + item
                            + " into position (" + item.screenId + ":" + item.cellX + ","
                            + item.cellY + ") occupied by all apps");
                    return false;
                }

                final GridOccupancy hotseatOccupancy =
                        occupied.get((long) LauncherSettings.Favorites.CONTAINER_HOTSEAT);

                if (item.screenId >= profile.numHotseatIcons) {
                    Log.e(TAG, "Error loading shortcut " + item
                            + " into hotseat position " + item.screenId
                            + ", position out of bounds: (0 to " + (profile.numHotseatIcons - 1)
                            + ")");
                    return false;
                }

                if (hotseatOccupancy != null) {
                    if (hotseatOccupancy.cells[(int) item.screenId][0]) {
                        Log.e(TAG, "Error loading shortcut into hotseat " + item
                                + " into position (" + item.screenId + ":" + item.cellX + ","
                                + item.cellY + ") already occupied");
                            return false;
                    } else {
                        hotseatOccupancy.cells[(int) item.screenId][0] = true;
                        return true;
                    }
                } else {
                    final GridOccupancy occupancy = new GridOccupancy(profile.numHotseatIcons, 1);
                    occupancy.cells[(int) item.screenId][0] = true;
                    occupied.put((long) LauncherSettings.Favorites.CONTAINER_HOTSEAT, occupancy);
                    return true;
                }
            } else if (item.container == LauncherSettings.Favorites.CONTAINER_DESKTOP) {
                if (!workspaceScreens.contains((Long) item.screenId)) {
                    // The item has an invalid screen id.
                    return false;
                }
            } else {
                // Skip further checking if it is not the hotseat or workspace container
                return true;
            }

            final int countX = profile.numColumns;
            final int countY = profile.numRows;
            if (item.container == LauncherSettings.Favorites.CONTAINER_DESKTOP &&
                    item.cellX < 0 || item.cellY < 0 ||
                    item.cellX + item.spanX > countX || item.cellY + item.spanY > countY) {
                Log.e(TAG, "Error loading shortcut " + item
                        + " into cell (" + containerIndex + "-" + item.screenId + ":"
                        + item.cellX + "," + item.cellY
                        + ") out of screen bounds ( " + countX + "x" + countY + ")");
                return false;
            }

            if (!occupied.containsKey(item.screenId)) {
                GridOccupancy screen = new GridOccupancy(countX + 1, countY + 1);
                if (item.screenId == Workspace.FIRST_SCREEN_ID) {
                    // Mark the first row as occupied (if the feature is enabled)
                    // in order to account for the QSB.
                    screen.markCells(0, 0, countX + 1, 1, FeatureFlags.QSB_ON_FIRST_SCREEN);
                }
                occupied.put(item.screenId, screen);
            }
            final GridOccupancy occupancy = occupied.get(item.screenId);

            // Check if any workspace icons overlap with each other
            if (occupancy.isRegionVacant(item.cellX, item.cellY, item.spanX, item.spanY)) {
                occupancy.markCells(item, true);
                return true;
            } else {
                Log.e(TAG, "Error loading shortcut " + item
                        + " into cell (" + containerIndex + "-" + item.screenId + ":"
                        + item.cellX + "," + item.cellX + "," + item.spanX + "," + item.spanY
                        + ") already occupied");
                return false;
            }
        }

        /** Clears all the sBg data structures */
        private void clearSBgDataStructures() {
            synchronized (sBgLock) {
                sBgWorkspaceItems.clear();
                sBgAppWidgets.clear();
                sBgFolders.clear();
                sBgItemsIdMap.clear();
                sBgWorkspaceScreens.clear();
                sBgPinnedShortcutCounts.clear();
            }
        }

        private void loadWorkspace() {
            if (LauncherAppState.PROFILE_STARTUP) {
                Trace.beginSection("Loading Workspace");
            }
            final long t = DEBUG_LOADERS ? SystemClock.uptimeMillis() : 0;

            final Context context = mContext;
            final ContentResolver contentResolver = context.getContentResolver();
            final PackageManager manager = context.getPackageManager();
            final boolean isSafeMode = manager.isSafeMode();
            final LauncherAppsCompat launcherApps = LauncherAppsCompat.getInstance(context);
            final boolean isSdCardReady = Utilities.isBootCompleted();

            LauncherAppState app = LauncherAppState.getInstance();
            InvariantDeviceProfile profile = app.getInvariantDeviceProfile();
            int countX = profile.numColumns;
            int countY = profile.numRows;

            boolean clearDb = false;
            try {
                ImportDataTask.performImportIfPossible(context);
            } catch (Exception e) {
                // Migration failed. Clear workspace.
                clearDb = true;
            }

            if (!clearDb && GridSizeMigrationTask.ENABLED &&
                    !GridSizeMigrationTask.migrateGridIfNeeded(mContext)) {
                // Migration failed. Clear workspace.
                clearDb = true;
            }

            if (clearDb) {
                Log.d(TAG, "loadWorkspace: resetting launcher database");
                LauncherSettings.Settings.call(contentResolver,
                        LauncherSettings.Settings.METHOD_DELETE_DB);
            }

            Log.d(TAG, "loadWorkspace: loading default favorites");
            LauncherSettings.Settings.call(contentResolver,
                    LauncherSettings.Settings.METHOD_LOAD_DEFAULT_FAVORITES);

            synchronized (sBgLock) {
                clearSBgDataStructures();
                final HashMap<String, Integer> installingPkgs = PackageInstallerCompat
                        .getInstance(mContext).updateAndGetActiveSessionCache();
                sBgWorkspaceScreens.addAll(loadWorkspaceScreensDb(mContext));

                final ArrayList<Long> itemsToRemove = new ArrayList<>();
                final ArrayList<Long> restoredRows = new ArrayList<>();
                Map<ShortcutKey, ShortcutInfoCompat> shortcutKeyToPinnedShortcuts = new HashMap<>();
                final Uri contentUri = LauncherSettings.Favorites.CONTENT_URI;
                if (DEBUG_LOADERS) Log.d(TAG, "loading model from " + contentUri);
                final Cursor c = contentResolver.query(contentUri, null, null, null, null);

                // +1 for the hotseat (it can be larger than the workspace)
                // Load workspace in reverse order to ensure that latest items are loaded first (and
                // before any earlier duplicates)
                final LongArrayMap<GridOccupancy> occupied = new LongArrayMap<>();
                HashMap<ComponentKey, AppWidgetProviderInfo> widgetProvidersMap = null;

                try {
                    final int idIndex = c.getColumnIndexOrThrow(LauncherSettings.Favorites._ID);
                    final int intentIndex = c.getColumnIndexOrThrow
                            (LauncherSettings.Favorites.INTENT);
                    final int containerIndex = c.getColumnIndexOrThrow(
                            LauncherSettings.Favorites.CONTAINER);
                    final int itemTypeIndex = c.getColumnIndexOrThrow(
                            LauncherSettings.Favorites.ITEM_TYPE);
                    final int appWidgetIdIndex = c.getColumnIndexOrThrow(
                            LauncherSettings.Favorites.APPWIDGET_ID);
                    final int appWidgetProviderIndex = c.getColumnIndexOrThrow(
                            LauncherSettings.Favorites.APPWIDGET_PROVIDER);
                    final int screenIndex = c.getColumnIndexOrThrow(
                            LauncherSettings.Favorites.SCREEN);
                    final int cellXIndex = c.getColumnIndexOrThrow
                            (LauncherSettings.Favorites.CELLX);
                    final int cellYIndex = c.getColumnIndexOrThrow
                            (LauncherSettings.Favorites.CELLY);
                    final int spanXIndex = c.getColumnIndexOrThrow
                            (LauncherSettings.Favorites.SPANX);
                    final int spanYIndex = c.getColumnIndexOrThrow(
                            LauncherSettings.Favorites.SPANY);
                    final int rankIndex = c.getColumnIndexOrThrow(
                            LauncherSettings.Favorites.RANK);
                    final int restoredIndex = c.getColumnIndexOrThrow(
                            LauncherSettings.Favorites.RESTORED);
                    final int profileIdIndex = c.getColumnIndexOrThrow(
                            LauncherSettings.Favorites.PROFILE_ID);
                    final int optionsIndex = c.getColumnIndexOrThrow(
                            LauncherSettings.Favorites.OPTIONS);
                    final CursorIconInfo cursorIconInfo = new CursorIconInfo(mContext, c);

                    final LongSparseArray<UserHandleCompat> allUsers = new LongSparseArray<>();
                    final LongSparseArray<Boolean> quietMode = new LongSparseArray<>();
                    final LongSparseArray<Boolean> unlockedUsers = new LongSparseArray<>();
                    for (UserHandleCompat user : mUserManager.getUserProfiles()) {
                        long serialNo = mUserManager.getSerialNumberForUser(user);
                        allUsers.put(serialNo, user);
                        quietMode.put(serialNo, mUserManager.isQuietModeEnabled(user));

                        boolean userUnlocked = mUserManager.isUserUnlocked(user);

                        // We can only query for shortcuts when the user is unlocked.
                        if (userUnlocked) {
                            List<ShortcutInfoCompat> pinnedShortcuts =
                                    mDeepShortcutManager.queryForPinnedShortcuts(null, user);
                            if (mDeepShortcutManager.wasLastCallSuccess()) {
                                for (ShortcutInfoCompat shortcut : pinnedShortcuts) {
                                    shortcutKeyToPinnedShortcuts.put(ShortcutKey.fromInfo(shortcut),
                                            shortcut);
                                }
                            } else {
                                // Shortcut manager can fail due to some race condition when the
                                // lock state changes too frequently. For the purpose of the loading
                                // shortcuts, consider the user is still locked.
                                userUnlocked = false;
                            }
                        }
                        unlockedUsers.put(serialNo, userUnlocked);
                    }

                    ShortcutInfo info;
                    String intentDescription;
                    LauncherAppWidgetInfo appWidgetInfo;
                    int container;
                    long id;
                    long serialNumber;
                    Intent intent;
                    UserHandleCompat user;
                    String targetPackage;

                    while (!mStopped && c.moveToNext()) {
                        try {
                            int itemType = c.getInt(itemTypeIndex);
                            boolean restored = 0 != c.getInt(restoredIndex);
                            boolean allowMissingTarget = false;
                            container = c.getInt(containerIndex);

                            switch (itemType) {
                            case LauncherSettings.Favorites.ITEM_TYPE_APPLICATION:
                            case LauncherSettings.Favorites.ITEM_TYPE_SHORTCUT:
                            case LauncherSettings.Favorites.ITEM_TYPE_DEEP_SHORTCUT:
                                id = c.getLong(idIndex);
                                intentDescription = c.getString(intentIndex);
                                serialNumber = c.getInt(profileIdIndex);
                                user = allUsers.get(serialNumber);
                                int promiseType = c.getInt(restoredIndex);
                                int disabledState = 0;
                                boolean itemReplaced = false;
                                targetPackage = null;
                                if (user == null) {
                                    // User has been deleted remove the item.
                                    itemsToRemove.add(id);
                                    continue;
                                }
                                try {
                                    intent = Intent.parseUri(intentDescription, 0);
                                    ComponentName cn = intent.getComponent();
                                    if (cn != null && cn.getPackageName() != null) {
                                        boolean validPkg = launcherApps.isPackageEnabledForProfile(
                                                cn.getPackageName(), user);
                                        boolean validComponent = validPkg &&
                                                launcherApps.isActivityEnabledForProfile(cn, user);
                                        if (validPkg) {
                                            targetPackage = cn.getPackageName();
                                        }

                                        if (validComponent) {
                                            if (restored) {
                                                // no special handling necessary for this item
                                                restoredRows.add(id);
                                                restored = false;
                                            }
                                            if (quietMode.get(serialNumber)) {
                                                disabledState = ShortcutInfo.FLAG_DISABLED_QUIET_USER;
                                            }
                                        } else if (validPkg) {
                                            intent = null;
                                            if ((promiseType & ShortcutInfo.FLAG_AUTOINTALL_ICON) != 0) {
                                                // We allow auto install apps to have their intent
                                                // updated after an install.
                                                intent = manager.getLaunchIntentForPackage(
                                                        cn.getPackageName());
                                                if (intent != null) {
                                                    ContentValues values = new ContentValues();
                                                    values.put(LauncherSettings.Favorites.INTENT,
                                                            intent.toUri(0));
                                                    updateItem(id, values);
                                                }
                                            }

                                            if (intent == null) {
                                                // The app is installed but the component is no
                                                // longer available.
                                                FileLog.d(TAG, "Invalid component removed: " + cn);
                                                itemsToRemove.add(id);
                                                continue;
                                            } else {
                                                // no special handling necessary for this item
                                                restoredRows.add(id);
                                                restored = false;
                                            }
                                        } else if (restored) {
                                            // Package is not yet available but might be
                                            // installed later.
                                            FileLog.d(TAG, "package not yet restored: " + cn);

                                            if ((promiseType & ShortcutInfo.FLAG_RESTORE_STARTED) != 0) {
                                                // Restore has started once.
                                            } else if (installingPkgs.containsKey(cn.getPackageName())) {
                                                // App restore has started. Update the flag
                                                promiseType |= ShortcutInfo.FLAG_RESTORE_STARTED;
                                                ContentValues values = new ContentValues();
                                                values.put(LauncherSettings.Favorites.RESTORED,
                                                        promiseType);
                                                updateItem(id, values);
                                            } else if ((promiseType & ShortcutInfo.FLAG_RESTORED_APP_TYPE) != 0) {
                                                // This is a common app. Try to replace this.
                                                int appType = CommonAppTypeParser.decodeItemTypeFromFlag(promiseType);
                                                CommonAppTypeParser parser = new CommonAppTypeParser(id, appType, context);
                                                if (parser.findDefaultApp()) {
                                                    // Default app found. Replace it.
                                                    intent = parser.parsedIntent;
                                                    cn = intent.getComponent();
                                                    ContentValues values = parser.parsedValues;
                                                    values.put(LauncherSettings.Favorites.RESTORED, 0);
                                                    updateItem(id, values);
                                                    restored = false;
                                                    itemReplaced = true;

                                                } else {
                                                    FileLog.d(TAG, "Unrestored package removed: " + cn);
                                                    itemsToRemove.add(id);
                                                    continue;
                                                }
                                            } else {
                                                FileLog.d(TAG, "Unrestored package removed: " + cn);
                                                itemsToRemove.add(id);
                                                continue;
                                            }
                                        } else if (PackageManagerHelper.isAppOnSdcard(
                                                manager, cn.getPackageName())) {
                                            // Package is present but not available.
                                            allowMissingTarget = true;
                                            disabledState = ShortcutInfo.FLAG_DISABLED_NOT_AVAILABLE;
                                        } else if (!isSdCardReady) {
                                            // SdCard is not ready yet. Package might get available,
                                            // once it is ready.
                                            Log.d(TAG, "Invalid package: " + cn + " (check again later)");
                                            HashSet<String> pkgs = sPendingPackages.get(user);
                                            if (pkgs == null) {
                                                pkgs = new HashSet<String>();
                                                sPendingPackages.put(user, pkgs);
                                            }
                                            pkgs.add(cn.getPackageName());
                                            allowMissingTarget = true;
                                            // Add the icon on the workspace anyway.

                                        } else {
                                            // Do not wait for external media load anymore.
                                            // Log the invalid package, and remove it
                                            FileLog.d(TAG, "Invalid package removed: " + cn);
                                            itemsToRemove.add(id);
                                            continue;
                                        }
                                    } else if (cn == null) {
                                        // For shortcuts with no component, keep them as they are
                                        restoredRows.add(id);
                                        restored = false;
                                    }
                                } catch (URISyntaxException e) {
                                    FileLog.d(TAG, "Invalid uri: " + intentDescription);
                                    itemsToRemove.add(id);
                                    continue;
                                }

                                boolean useLowResIcon = container >= 0 &&
                                        c.getInt(rankIndex) >= FolderIcon.NUM_ITEMS_IN_PREVIEW;

                                if (itemReplaced) {
                                    if (user.equals(UserHandleCompat.myUserHandle())) {
                                        info = getAppShortcutInfo(intent, user, null,
                                                cursorIconInfo, false, useLowResIcon);
                                    } else {
                                        // Don't replace items for other profiles.
                                        itemsToRemove.add(id);
                                        continue;
                                    }
                                } else if (restored) {
                                    if (user.equals(UserHandleCompat.myUserHandle())) {
                                        info = getRestoredItemInfo(c, intent,
                                                promiseType, itemType, cursorIconInfo);
                                        intent = getRestoredItemIntent(c, context, intent);
                                    } else {
                                        // Don't restore items for other profiles.
                                        itemsToRemove.add(id);
                                        continue;
                                    }
                                } else if (itemType ==
                                        LauncherSettings.Favorites.ITEM_TYPE_APPLICATION) {
                                    info = getAppShortcutInfo(intent, user, c,
                                            cursorIconInfo, allowMissingTarget, useLowResIcon);
                                } else if (itemType ==
                                        LauncherSettings.Favorites.ITEM_TYPE_DEEP_SHORTCUT) {

                                    ShortcutKey key = ShortcutKey.fromIntent(intent, user);
                                    if (unlockedUsers.get(serialNumber)) {
                                        ShortcutInfoCompat pinnedShortcut =
                                                shortcutKeyToPinnedShortcuts.get(key);
                                        if (pinnedShortcut == null) {
                                            // The shortcut is no longer valid.
                                            itemsToRemove.add(id);
                                            continue;
                                        }
                                        info = new ShortcutInfo(pinnedShortcut, context);
                                        intent = info.intent;
                                    } else {
                                        // Create a shortcut info in disabled mode for now.
                                        info = new ShortcutInfo();
                                        info.user = user;
                                        info.itemType = itemType;
                                        loadInfoFromCursor(info, c, cursorIconInfo);

                                        info.isDisabled |= ShortcutInfo.FLAG_DISABLED_LOCKED_USER;
                                    }
                                    incrementPinnedShortcutCount(key, false /* shouldPin */);
                                } else { // item type == ITEM_TYPE_SHORTCUT
                                    info = getShortcutInfo(c, cursorIconInfo);

                                    // Shortcuts are only available on the primary profile
                                    if (PackageManagerHelper.isAppSuspended(manager, targetPackage)) {
                                        disabledState |= ShortcutInfo.FLAG_DISABLED_SUSPENDED;
                                    }

                                    // App shortcuts that used to be automatically added to Launcher
                                    // didn't always have the correct intent flags set, so do that
                                    // here
                                    if (intent.getAction() != null &&
                                        intent.getCategories() != null &&
                                        intent.getAction().equals(Intent.ACTION_MAIN) &&
                                        intent.getCategories().contains(Intent.CATEGORY_LAUNCHER)) {
                                        intent.addFlags(
                                            Intent.FLAG_ACTIVITY_NEW_TASK |
                                            Intent.FLAG_ACTIVITY_RESET_TASK_IF_NEEDED);
                                    }
                                }

                                if (info != null) {
                                    info.id = id;
                                    info.intent = intent;
                                    info.container = container;
                                    info.screenId = c.getInt(screenIndex);
                                    info.cellX = c.getInt(cellXIndex);
                                    info.cellY = c.getInt(cellYIndex);
                                    info.rank = c.getInt(rankIndex);
                                    info.spanX = 1;
                                    info.spanY = 1;
                                    info.intent.putExtra(ItemInfo.EXTRA_PROFILE, serialNumber);
                                    if (info.promisedIntent != null) {
                                        info.promisedIntent.putExtra(ItemInfo.EXTRA_PROFILE, serialNumber);
                                    }
                                    info.isDisabled |= disabledState;
                                    if (isSafeMode && !Utilities.isSystemApp(context, intent)) {
                                        info.isDisabled |= ShortcutInfo.FLAG_DISABLED_SAFEMODE;
                                    }

                                    // check & update map of what's occupied
                                    if (!checkItemPlacement(occupied, info, sBgWorkspaceScreens)) {
                                        itemsToRemove.add(id);
                                        break;
                                    }

                                    if (restored) {
                                        ComponentName cn = info.getTargetComponent();
                                        if (cn != null) {
                                            Integer progress = installingPkgs.get(cn.getPackageName());
                                            if (progress != null) {
                                                info.setInstallProgress(progress);
                                            } else {
                                                info.status &= ~ShortcutInfo.FLAG_INSTALL_SESSION_ACTIVE;
                                            }
                                        }
                                    }

                                    switch (container) {
                                    case LauncherSettings.Favorites.CONTAINER_DESKTOP:
                                    case LauncherSettings.Favorites.CONTAINER_HOTSEAT:
                                        sBgWorkspaceItems.add(info);
                                        break;
                                    default:
                                        // Item is in a user folder
                                        FolderInfo folderInfo =
                                                findOrMakeFolder(sBgFolders, container);
                                        folderInfo.add(info, false);
                                        break;
                                    }
                                    sBgItemsIdMap.put(info.id, info);
                                } else {
                                    throw new RuntimeException("Unexpected null ShortcutInfo");
                                }
                                break;

                            case LauncherSettings.Favorites.ITEM_TYPE_FOLDER:
                                id = c.getLong(idIndex);
                                FolderInfo folderInfo = findOrMakeFolder(sBgFolders, id);

                                // Do not trim the folder label, as is was set by the user.
                                folderInfo.title = c.getString(cursorIconInfo.titleIndex);
                                folderInfo.id = id;
                                folderInfo.container = container;
                                folderInfo.screenId = c.getInt(screenIndex);
                                folderInfo.cellX = c.getInt(cellXIndex);
                                folderInfo.cellY = c.getInt(cellYIndex);
                                folderInfo.spanX = 1;
                                folderInfo.spanY = 1;
                                folderInfo.options = c.getInt(optionsIndex);

                                // check & update map of what's occupied
                                if (!checkItemPlacement(occupied, folderInfo, sBgWorkspaceScreens)) {
                                    itemsToRemove.add(id);
                                    break;
                                }

                                switch (container) {
                                    case LauncherSettings.Favorites.CONTAINER_DESKTOP:
                                    case LauncherSettings.Favorites.CONTAINER_HOTSEAT:
                                        sBgWorkspaceItems.add(folderInfo);
                                        break;
                                }

                                if (restored) {
                                    // no special handling required for restored folders
                                    restoredRows.add(id);
                                }

                                sBgItemsIdMap.put(folderInfo.id, folderInfo);
                                sBgFolders.put(folderInfo.id, folderInfo);
                                break;

                            case LauncherSettings.Favorites.ITEM_TYPE_APPWIDGET:
                            case LauncherSettings.Favorites.ITEM_TYPE_CUSTOM_APPWIDGET:
                                // Read all Launcher-specific widget details
                                boolean customWidget = itemType ==
                                    LauncherSettings.Favorites.ITEM_TYPE_CUSTOM_APPWIDGET;

                                int appWidgetId = c.getInt(appWidgetIdIndex);
                                serialNumber = c.getLong(profileIdIndex);
                                String savedProvider = c.getString(appWidgetProviderIndex);
                                id = c.getLong(idIndex);
                                user = allUsers.get(serialNumber);
                                if (user == null) {
                                    itemsToRemove.add(id);
                                    continue;
                                }

                                final ComponentName component =
                                        ComponentName.unflattenFromString(savedProvider);

                                final int restoreStatus = c.getInt(restoredIndex);
                                final boolean isIdValid = (restoreStatus &
                                        LauncherAppWidgetInfo.FLAG_ID_NOT_VALID) == 0;
                                final boolean wasProviderReady = (restoreStatus &
                                        LauncherAppWidgetInfo.FLAG_PROVIDER_NOT_READY) == 0;

                                if (widgetProvidersMap == null) {
                                    widgetProvidersMap = AppWidgetManagerCompat
                                            .getInstance(mContext).getAllProvidersMap();
                                }
                                final AppWidgetProviderInfo provider = widgetProvidersMap.get(
                                        new ComponentKey(
                                                ComponentName.unflattenFromString(savedProvider),
                                                user));

                                final boolean isProviderReady = isValidProvider(provider);
                                if (!isSafeMode && !customWidget &&
                                        wasProviderReady && !isProviderReady) {
                                    FileLog.d(TAG, "Deleting widget that isn't installed anymore: "
                                            + provider);
                                    itemsToRemove.add(id);
                                } else {
                                    if (isProviderReady) {
                                        appWidgetInfo = new LauncherAppWidgetInfo(appWidgetId,
                                                provider.provider);

                                        // The provider is available. So the widget is either
                                        // available or not available. We do not need to track
                                        // any future restore updates.
                                        int status = restoreStatus &
                                                ~LauncherAppWidgetInfo.FLAG_RESTORE_STARTED;
                                        if (!wasProviderReady) {
                                            // If provider was not previously ready, update the
                                            // status and UI flag.

                                            // Id would be valid only if the widget restore broadcast was received.
                                            if (isIdValid) {
                                                status |= LauncherAppWidgetInfo.FLAG_UI_NOT_READY;
                                            } else {
                                                status &= ~LauncherAppWidgetInfo
                                                        .FLAG_PROVIDER_NOT_READY;
                                            }
                                        }
                                        appWidgetInfo.restoreStatus = status;
                                    } else {
                                        Log.v(TAG, "Widget restore pending id=" + id
                                                + " appWidgetId=" + appWidgetId
                                                + " status =" + restoreStatus);
                                        appWidgetInfo = new LauncherAppWidgetInfo(appWidgetId,
                                                component);
                                        appWidgetInfo.restoreStatus = restoreStatus;
                                        Integer installProgress = installingPkgs.get(component.getPackageName());

                                        if ((restoreStatus & LauncherAppWidgetInfo.FLAG_RESTORE_STARTED) != 0) {
                                            // Restore has started once.
                                        } else if (installProgress != null) {
                                            // App restore has started. Update the flag
                                            appWidgetInfo.restoreStatus |=
                                                    LauncherAppWidgetInfo.FLAG_RESTORE_STARTED;
                                        } else if (!isSafeMode) {
                                            FileLog.d(TAG, "Unrestored widget removed: " + component);
                                            itemsToRemove.add(id);
                                            continue;
                                        }

                                        appWidgetInfo.installProgress =
                                                installProgress == null ? 0 : installProgress;
                                    }
                                    if (appWidgetInfo.hasRestoreFlag(
                                            LauncherAppWidgetInfo.FLAG_DIRECT_CONFIG)) {
                                        intentDescription = c.getString(intentIndex);
                                        if (!TextUtils.isEmpty(intentDescription)) {
                                            appWidgetInfo.bindOptions =
                                                    Intent.parseUri(intentDescription, 0);
                                        }
                                    }

                                    appWidgetInfo.id = id;
                                    appWidgetInfo.screenId = c.getInt(screenIndex);
                                    appWidgetInfo.cellX = c.getInt(cellXIndex);
                                    appWidgetInfo.cellY = c.getInt(cellYIndex);
                                    appWidgetInfo.spanX = c.getInt(spanXIndex);
                                    appWidgetInfo.spanY = c.getInt(spanYIndex);
                                    appWidgetInfo.user = user;

                                    if (container != LauncherSettings.Favorites.CONTAINER_DESKTOP &&
                                        container != LauncherSettings.Favorites.CONTAINER_HOTSEAT) {
                                        Log.e(TAG, "Widget found where container != " +
                                                "CONTAINER_DESKTOP nor CONTAINER_HOTSEAT - ignoring!");
                                        itemsToRemove.add(id);
                                        continue;
                                    }

                                    appWidgetInfo.container = container;
                                    // check & update map of what's occupied
                                    if (!checkItemPlacement(occupied, appWidgetInfo, sBgWorkspaceScreens)) {
                                        itemsToRemove.add(id);
                                        break;
                                    }

                                    if (!customWidget) {
                                        String providerName =
                                                appWidgetInfo.providerName.flattenToString();
                                        if (!providerName.equals(savedProvider) ||
                                                (appWidgetInfo.restoreStatus != restoreStatus)) {
                                            ContentValues values = new ContentValues();
                                            values.put(
                                                    LauncherSettings.Favorites.APPWIDGET_PROVIDER,
                                                    providerName);
                                            values.put(LauncherSettings.Favorites.RESTORED,
                                                    appWidgetInfo.restoreStatus);
                                            updateItem(id, values);
                                        }
                                    }
                                    sBgItemsIdMap.put(appWidgetInfo.id, appWidgetInfo);
                                    sBgAppWidgets.add(appWidgetInfo);
                                }
                                break;
                            }
                        } catch (Exception e) {
                            Log.e(TAG, "Desktop items loading interrupted", e);
                        }
                    }
                } finally {
                    Utilities.closeSilently(c);
                }

                // Break early if we've stopped loading
                if (mStopped) {
                    clearSBgDataStructures();
                    return;
                }

                if (itemsToRemove.size() > 0) {
                    // Remove dead items
                    contentResolver.delete(LauncherSettings.Favorites.CONTENT_URI,
                            Utilities.createDbSelectionQuery(
                                    LauncherSettings.Favorites._ID, itemsToRemove), null);
                    if (DEBUG_LOADERS) {
                        Log.d(TAG, "Removed = " + Utilities.createDbSelectionQuery(
                                LauncherSettings.Favorites._ID, itemsToRemove));
                    }

                    // Remove any empty folder
                    ArrayList<Long> deletedFolderIds = (ArrayList<Long>) LauncherSettings.Settings
                            .call(contentResolver,
                                    LauncherSettings.Settings.METHOD_DELETE_EMPTY_FOLDERS)
                            .getSerializable(LauncherSettings.Settings.EXTRA_VALUE);
                    for (long folderId : deletedFolderIds) {
                        sBgWorkspaceItems.remove(sBgFolders.get(folderId));
                        sBgFolders.remove(folderId);
                        sBgItemsIdMap.remove(folderId);
                    }
                }

                // Unpin shortcuts that don't exist on the workspace.
                for (ShortcutKey key : shortcutKeyToPinnedShortcuts.keySet()) {
                    MutableInt numTimesPinned = sBgPinnedShortcutCounts.get(key);
                    if (numTimesPinned == null || numTimesPinned.value == 0) {
                        // Shortcut is pinned but doesn't exist on the workspace; unpin it.
                        mDeepShortcutManager.unpinShortcut(key);
                    }
                }

                // Sort all the folder items and make sure the first 3 items are high resolution.
                for (FolderInfo folder : sBgFolders) {
                    Collections.sort(folder.contents, Folder.ITEM_POS_COMPARATOR);
                    int pos = 0;
                    for (ShortcutInfo info : folder.contents) {
                        if (info.usingLowResIcon) {
                            info.updateIcon(mIconCache, false);
                        }
                        pos ++;
                        if (pos >= FolderIcon.NUM_ITEMS_IN_PREVIEW) {
                            break;
                        }
                    }
                }

                if (restoredRows.size() > 0) {
                    // Update restored items that no longer require special handling
                    ContentValues values = new ContentValues();
                    values.put(LauncherSettings.Favorites.RESTORED, 0);
                    contentResolver.update(LauncherSettings.Favorites.CONTENT_URI, values,
                            Utilities.createDbSelectionQuery(
                                    LauncherSettings.Favorites._ID, restoredRows), null);
                }

                if (!isSdCardReady && !sPendingPackages.isEmpty()) {
                    context.registerReceiver(new AppsAvailabilityCheck(),
                            new IntentFilter(Intent.ACTION_BOOT_COMPLETED),
                            null, sWorker);
                }

                /* Due to the add/remove home screen feature, there allowed to be empty screen,
                 * no need to delete the empty screen.
                // Remove any empty screens
                ArrayList<Long> unusedScreens = new ArrayList<Long>(sBgWorkspaceScreens);
                for (ItemInfo item: sBgItemsIdMap) {
                    long screenId = item.screenId;
                    if (item.container == LauncherSettings.Favorites.CONTAINER_DESKTOP &&
                            unusedScreens.contains(screenId)) {
                        unusedScreens.remove(screenId);
                    }
                }

                // If there are any empty screens remove them, and update.
                if (unusedScreens.size() != 0) {
                    sBgWorkspaceScreens.removeAll(unusedScreens);
                    updateWorkspaceScreenOrder(context, sBgWorkspaceScreens);
                }
                */

                if (DEBUG_LOADERS) {
                    Log.d(TAG, "loaded workspace in " + (SystemClock.uptimeMillis()-t) + "ms");
                    Log.d(TAG, "workspace layout: ");
                    int nScreens = occupied.size();
                    for (int y = 0; y < countY; y++) {
                        String line = "";

                        for (int i = 0; i < nScreens; i++) {
                            long screenId = occupied.keyAt(i);
                            if (screenId > 0) {
                                line += " | ";
                            }
                        }
                        Log.d(TAG, "[ " + line + " ]");
                    }
                }
            }
            if (LauncherAppState.PROFILE_STARTUP) {
                Trace.endSection();
            }
        }

        /**
         * Partially updates the item without any notification. Must be called on the worker thread.
         */
        private void updateItem(long itemId, ContentValues update) {
            mContext.getContentResolver().update(
                    LauncherSettings.Favorites.CONTENT_URI,
                    update,
                    BaseColumns._ID + "= ?",
                    new String[]{Long.toString(itemId)});
        }

        /** Filters the set of items who are directly or indirectly (via another container) on the
         * specified screen. */
        private void filterCurrentWorkspaceItems(long currentScreenId,
                ArrayList<ItemInfo> allWorkspaceItems,
                ArrayList<ItemInfo> currentScreenItems,
                ArrayList<ItemInfo> otherScreenItems) {
            // Purge any null ItemInfos
            Iterator<ItemInfo> iter = allWorkspaceItems.iterator();
            while (iter.hasNext()) {
                ItemInfo i = iter.next();
                if (i == null) {
                    iter.remove();
                }
            }

            // Order the set of items by their containers first, this allows use to walk through the
            // list sequentially, build up a list of containers that are in the specified screen,
            // as well as all items in those containers.
            Set<Long> itemsOnScreen = new HashSet<Long>();
            Collections.sort(allWorkspaceItems, new Comparator<ItemInfo>() {
                @Override
                public int compare(ItemInfo lhs, ItemInfo rhs) {
                    return Utilities.longCompare(lhs.container, rhs.container);
                }
            });
            for (ItemInfo info : allWorkspaceItems) {
                if (info.container == LauncherSettings.Favorites.CONTAINER_DESKTOP) {
                    if (info.screenId == currentScreenId) {
                        currentScreenItems.add(info);
                        itemsOnScreen.add(info.id);
                    } else {
                        otherScreenItems.add(info);
                    }
                } else if (info.container == LauncherSettings.Favorites.CONTAINER_HOTSEAT) {
                    currentScreenItems.add(info);
                    itemsOnScreen.add(info.id);
                } else {
                    if (itemsOnScreen.contains(info.container)) {
                        currentScreenItems.add(info);
                        itemsOnScreen.add(info.id);
                    } else {
                        otherScreenItems.add(info);
                    }
                }
            }
        }

        /** Filters the set of widgets which are on the specified screen. */
        private void filterCurrentAppWidgets(long currentScreenId,
                ArrayList<LauncherAppWidgetInfo> appWidgets,
                ArrayList<LauncherAppWidgetInfo> currentScreenWidgets,
                ArrayList<LauncherAppWidgetInfo> otherScreenWidgets) {

            for (LauncherAppWidgetInfo widget : appWidgets) {
                if (widget == null) continue;
                if (widget.container == LauncherSettings.Favorites.CONTAINER_DESKTOP &&
                        widget.screenId == currentScreenId) {
                    currentScreenWidgets.add(widget);
                } else {
                    otherScreenWidgets.add(widget);
                }
            }
        }

        /** Sorts the set of items by hotseat, workspace (spatially from top to bottom, left to
         * right) */
        private void sortWorkspaceItemsSpatially(ArrayList<ItemInfo> workspaceItems) {
            final LauncherAppState app = LauncherAppState.getInstance();
            final InvariantDeviceProfile profile = app.getInvariantDeviceProfile();
            final int screenCols = profile.numColumns;
            final int screenCellCount = profile.numColumns * profile.numRows;
            Collections.sort(workspaceItems, new Comparator<ItemInfo>() {
                @Override
                public int compare(ItemInfo lhs, ItemInfo rhs) {
                    if (lhs.container == rhs.container) {
                        // Within containers, order by their spatial position in that container
                        switch ((int) lhs.container) {
                            case LauncherSettings.Favorites.CONTAINER_DESKTOP: {
                                long lr = (lhs.screenId * screenCellCount +
                                        lhs.cellY * screenCols + lhs.cellX);
                                long rr = (rhs.screenId * screenCellCount +
                                        rhs.cellY * screenCols + rhs.cellX);
                                return Utilities.longCompare(lr, rr);
                            }
                            case LauncherSettings.Favorites.CONTAINER_HOTSEAT: {
                                // We currently use the screen id as the rank
                                return Utilities.longCompare(lhs.screenId, rhs.screenId);
                            }
                            default:
                                if (ProviderConfig.IS_DOGFOOD_BUILD) {
                                    throw new RuntimeException("Unexpected container type when " +
                                            "sorting workspace items.");
                                }
                                return 0;
                        }
                    } else {
                        // Between containers, order by hotseat, desktop
                        return Utilities.longCompare(lhs.container, rhs.container);
                    }
                }
            });
        }

        private void bindWorkspaceScreens(final Callbacks oldCallbacks,
                final ArrayList<Long> orderedScreens) {
            final Runnable r = new Runnable() {
                @Override
                public void run() {
                    Callbacks callbacks = tryGetCallbacks(oldCallbacks);
                    if (callbacks != null) {
                        callbacks.bindScreens(orderedScreens);
                    }
                }
            };
            runOnMainThread(r);
        }

        private void bindWorkspaceItems(final Callbacks oldCallbacks,
                final ArrayList<ItemInfo> workspaceItems,
                final ArrayList<LauncherAppWidgetInfo> appWidgets,
                final Executor executor) {

            // Bind the workspace items
            int N = workspaceItems.size();
            for (int i = 0; i < N; i += ITEMS_CHUNK) {
                final int start = i;
                final int chunkSize = (i+ITEMS_CHUNK <= N) ? ITEMS_CHUNK : (N-i);
                final Runnable r = new Runnable() {
                    @Override
                    public void run() {
                        Callbacks callbacks = tryGetCallbacks(oldCallbacks);
                        if (callbacks != null) {
                            callbacks.bindItems(workspaceItems, start, start+chunkSize,
                                    false);
                        }
                    }
                };
                executor.execute(r);
            }

            // Bind the widgets, one at a time
            N = appWidgets.size();
            for (int i = 0; i < N; i++) {
                final LauncherAppWidgetInfo widget = appWidgets.get(i);
                final Runnable r = new Runnable() {
                    public void run() {
                        Callbacks callbacks = tryGetCallbacks(oldCallbacks);
                        if (callbacks != null) {
                            callbacks.bindAppWidget(widget);
                        }
                    }
                };
                executor.execute(r);
            }
        }

        /**
         * Binds all loaded data to actual views on the main thread.
         */
        private void bindWorkspace(int synchronizeBindPage) {
            final long t = SystemClock.uptimeMillis();
            Runnable r;

            // Don't use these two variables in any of the callback runnables.
            // Otherwise we hold a reference to them.
            final Callbacks oldCallbacks = mCallbacks.get();
            if (oldCallbacks == null) {
                // This launcher has exited and nobody bothered to tell us.  Just bail.
                Log.w(TAG, "LoaderTask running with no launcher");
                return;
            }

            // Save a copy of all the bg-thread collections
            ArrayList<ItemInfo> workspaceItems = new ArrayList<>();
            ArrayList<LauncherAppWidgetInfo> appWidgets = new ArrayList<>();
            ArrayList<Long> orderedScreenIds = new ArrayList<>();

            synchronized (sBgLock) {
                workspaceItems.addAll(sBgWorkspaceItems);
                appWidgets.addAll(sBgAppWidgets);
                orderedScreenIds.addAll(sBgWorkspaceScreens);
            }

            final int currentScreen;
            {
                int currScreen = synchronizeBindPage != PagedView.INVALID_RESTORE_PAGE
                        ? synchronizeBindPage : oldCallbacks.getCurrentWorkspaceScreen();
                if (currScreen >= orderedScreenIds.size()) {
                    // There may be no workspace screens (just hotseat items and an empty page).
                    currScreen = PagedView.INVALID_RESTORE_PAGE;
                }
                currentScreen = currScreen;
            }
            final boolean validFirstPage = currentScreen >= 0;
            final long currentScreenId =
                    validFirstPage ? orderedScreenIds.get(currentScreen) : INVALID_SCREEN_ID;

            // Separate the items that are on the current screen, and all the other remaining items
            ArrayList<ItemInfo> currentWorkspaceItems = new ArrayList<>();
            ArrayList<ItemInfo> otherWorkspaceItems = new ArrayList<>();
            ArrayList<LauncherAppWidgetInfo> currentAppWidgets = new ArrayList<>();
            ArrayList<LauncherAppWidgetInfo> otherAppWidgets = new ArrayList<>();

            filterCurrentWorkspaceItems(currentScreenId, workspaceItems, currentWorkspaceItems,
                    otherWorkspaceItems);
            filterCurrentAppWidgets(currentScreenId, appWidgets, currentAppWidgets,
                    otherAppWidgets);
            sortWorkspaceItemsSpatially(currentWorkspaceItems);
            sortWorkspaceItemsSpatially(otherWorkspaceItems);

            // Tell the workspace that we're about to start binding items
            r = new Runnable() {
                public void run() {
                    Callbacks callbacks = tryGetCallbacks(oldCallbacks);
                    if (callbacks != null) {
                        callbacks.clearPendingBinds();
                        callbacks.startBinding();
                    }
                }
            };
            runOnMainThread(r);

            bindWorkspaceScreens(oldCallbacks, orderedScreenIds);

            Executor mainExecutor = new DeferredMainThreadExecutor();
            // Load items on the current page.
            bindWorkspaceItems(oldCallbacks, currentWorkspaceItems, currentAppWidgets, mainExecutor);

            // In case of validFirstPage, only bind the first screen, and defer binding the
            // remaining screens after first onDraw (and an optional the fade animation whichever
            // happens later).
            // This ensures that the first screen is immediately visible (eg. during rotation)
            // In case of !validFirstPage, bind all pages one after other.
            final Executor deferredExecutor =
                    validFirstPage ? new ViewOnDrawExecutor(mHandler) : mainExecutor;

            mainExecutor.execute(new Runnable() {
                @Override
                public void run() {
                    Callbacks callbacks = tryGetCallbacks(oldCallbacks);
                    if (callbacks != null) {
                        callbacks.finishFirstPageBind(
                                validFirstPage ? (ViewOnDrawExecutor) deferredExecutor : null);
                    }
                }
            });

            bindWorkspaceItems(oldCallbacks, otherWorkspaceItems, otherAppWidgets, deferredExecutor);

            // Tell the workspace that we're done binding items
            r = new Runnable() {
                public void run() {
                    Callbacks callbacks = tryGetCallbacks(oldCallbacks);
                    if (callbacks != null) {
                        callbacks.finishBindingItems();
                    }

                    mIsLoadingAndBindingWorkspace = false;

                    // Run all the bind complete runnables after workspace is bound.
                    if (!mBindCompleteRunnables.isEmpty()) {
                        synchronized (mBindCompleteRunnables) {
                            for (final Runnable r : mBindCompleteRunnables) {
                                runOnWorkerThread(r);
                            }
                            mBindCompleteRunnables.clear();
                        }
                    }

                    // If we're profiling, ensure this is the last thing in the queue.
                    if (DEBUG_LOADERS) {
                        Log.d(TAG, "bound workspace in "
                            + (SystemClock.uptimeMillis()-t) + "ms");
                    }

                }
            };
            deferredExecutor.execute(r);

            if (validFirstPage) {
                r = new Runnable() {
                    public void run() {
                        Callbacks callbacks = tryGetCallbacks(oldCallbacks);
                        if (callbacks != null) {
                            // We are loading synchronously, which means, some of the pages will be
                            // bound after first draw. Inform the callbacks that page binding is
                            // not complete, and schedule the remaining pages.
                            if (currentScreen != PagedView.INVALID_RESTORE_PAGE) {
                                callbacks.onPageBoundSynchronously(currentScreen);
                            }
                            callbacks.executeOnNextDraw((ViewOnDrawExecutor) deferredExecutor);
                        }
                    }
                };
                runOnMainThread(r);
            }
        }

        private void loadAndBindAllApps() {
            if (DEBUG_LOADERS) {
                Log.d(TAG, "loadAndBindAllApps mAllAppsLoaded=" + mAllAppsLoaded);
            }
            if (!mAllAppsLoaded) {
                loadAllApps();
                synchronized (LoaderTask.this) {
                    if (mStopped) {
                        return;
                    }
                }
                updateIconCache();
                synchronized (LoaderTask.this) {
                    if (mStopped) {
                        return;
                    }
                    mAllAppsLoaded = true;
                }
            } else {
                onlyBindAllApps();
            }
        }

        private void updateIconCache() {
            // Ignore packages which have a promise icon.
            HashSet<String> packagesToIgnore = new HashSet<>();
            synchronized (sBgLock) {
                for (ItemInfo info : sBgItemsIdMap) {
                    if (info instanceof ShortcutInfo) {
                        ShortcutInfo si = (ShortcutInfo) info;
                        if (si.isPromise() && si.getTargetComponent() != null) {
                            packagesToIgnore.add(si.getTargetComponent().getPackageName());
                        }
                    } else if (info instanceof LauncherAppWidgetInfo) {
                        LauncherAppWidgetInfo lawi = (LauncherAppWidgetInfo) info;
                        if (lawi.hasRestoreFlag(LauncherAppWidgetInfo.FLAG_PROVIDER_NOT_READY)) {
                            packagesToIgnore.add(lawi.providerName.getPackageName());
                        }
                    }
                }
            }
            mIconCache.updateDbIcons(packagesToIgnore);
        }

        private void onlyBindAllApps() {
            final Callbacks oldCallbacks = mCallbacks.get();
            if (oldCallbacks == null) {
                // This launcher has exited and nobody bothered to tell us.  Just bail.
                Log.w(TAG, "LoaderTask running with no launcher (onlyBindAllApps)");
                return;
            }

            // shallow copy
            @SuppressWarnings("unchecked")
            final ArrayList<AppInfo> list
                    = (ArrayList<AppInfo>) mBgAllAppsList.data.clone();
            Runnable r = new Runnable() {
                public void run() {
                    final long t = SystemClock.uptimeMillis();
                    final Callbacks callbacks = tryGetCallbacks(oldCallbacks);
                    if (callbacks != null) {
                        callbacks.bindAllApplications(list);
                    }
                    if (DEBUG_LOADERS) {
                        Log.d(TAG, "bound all " + list.size() + " apps from cache in "
                                + (SystemClock.uptimeMillis() - t) + "ms");
                    }
                }
            };
            runOnMainThread(r);
        }

        private void loadAllApps() {
            final long loadTime = DEBUG_LOADERS ? SystemClock.uptimeMillis() : 0;

            final Callbacks oldCallbacks = mCallbacks.get();
            if (oldCallbacks == null) {
                // This launcher has exited and nobody bothered to tell us.  Just bail.
                Log.w(TAG, "LoaderTask running with no launcher (loadAllApps)");
                return;
            }

            final List<UserHandleCompat> profiles = mUserManager.getUserProfiles();

            // Clear the list of apps
            mBgAllAppsList.clear();
            for (UserHandleCompat user : profiles) {
                // Query for the set of apps
                final long qiaTime = DEBUG_LOADERS ? SystemClock.uptimeMillis() : 0;
                final List<LauncherActivityInfoCompat> apps = mLauncherApps.getActivityList(null, user);
                if (DEBUG_LOADERS) {
                    Log.d(TAG, "getActivityList took "
                            + (SystemClock.uptimeMillis()-qiaTime) + "ms for user " + user);
                    Log.d(TAG, "getActivityList got " + apps.size() + " apps for user " + user);
                }
                // Fail if we don't have any apps
                // TODO: Fix this. Only fail for the current user.
                if (apps == null || apps.isEmpty()) {
                    return;
                }
                boolean quietMode = mUserManager.isQuietModeEnabled(user);
                // Create the ApplicationInfos
                for (int i = 0; i < apps.size(); i++) {
                    LauncherActivityInfoCompat app = apps.get(i);
                    // This builds the icon bitmaps.
                    mBgAllAppsList.add(new AppInfo(mContext, app, user, mIconCache, quietMode));
                }

                final ManagedProfileHeuristic heuristic = ManagedProfileHeuristic.get(mContext, user);
                if (heuristic != null) {
                    final Runnable r = new Runnable() {

                        @Override
                        public void run() {
                            heuristic.processUserApps(apps);
                        }
                    };
                    runOnMainThread(new Runnable() {

                        @Override
                        public void run() {
                            // Check isLoadingWorkspace on the UI thread, as it is updated on
                            // the UI thread.
                            if (mIsLoadingAndBindingWorkspace) {
                                synchronized (mBindCompleteRunnables) {
                                    mBindCompleteRunnables.add(r);
                                }
                            } else {
                                runOnWorkerThread(r);
                            }
                        }
                    });
                }
            }
            // Huh? Shouldn't this be inside the Runnable below?
            final ArrayList<AppInfo> added = mBgAllAppsList.added;
            mBgAllAppsList.added = new ArrayList<AppInfo>();

            // Post callback on main thread
            mHandler.post(new Runnable() {
                public void run() {

                    final long bindTime = SystemClock.uptimeMillis();
                    final Callbacks callbacks = tryGetCallbacks(oldCallbacks);
                    if (callbacks != null) {
                        callbacks.bindAllApplications(added);
                        if (DEBUG_LOADERS) {
                            Log.d(TAG, "bound " + added.size() + " apps in "
                                    + (SystemClock.uptimeMillis() - bindTime) + "ms");
                        }
                    } else {
                        Log.i(TAG, "not binding apps: no Launcher activity");
                    }
                }
            });
            // Cleanup any data stored for a deleted user.
            ManagedProfileHeuristic.processAllUsers(profiles, mContext);
            if (DEBUG_LOADERS) {
                Log.d(TAG, "Icons processed in "
                        + (SystemClock.uptimeMillis() - loadTime) + "ms");
            }
        }

        private void loadAndBindDeepShortcuts() {
            if (DEBUG_LOADERS) {
                Log.d(TAG, "loadAndBindDeepShortcuts mDeepShortcutsLoaded=" + mDeepShortcutsLoaded);
            }
            if (!mDeepShortcutsLoaded) {
                mBgDeepShortcutMap.clear();
                mHasShortcutHostPermission = mDeepShortcutManager.hasHostPermission();
                if (mHasShortcutHostPermission) {
                    for (UserHandleCompat user : mUserManager.getUserProfiles()) {
                        if (mUserManager.isUserUnlocked(user)) {
                            List<ShortcutInfoCompat> shortcuts = mDeepShortcutManager
                                    .queryForAllShortcuts(user);
                            updateDeepShortcutMap(null, user, shortcuts);
                        }
                    }
                }
                synchronized (LoaderTask.this) {
                    if (mStopped) {
                        return;
                    }
                    mDeepShortcutsLoaded = true;
                }
            }
            bindDeepShortcuts();
        }

        public void dumpState() {
            synchronized (sBgLock) {
                Log.d(TAG, "mLoaderTask.mContext=" + mContext);
                Log.d(TAG, "mLoaderTask.mStopped=" + mStopped);
                Log.d(TAG, "mLoaderTask.mLoadAndBindStepFinished=" + mLoadAndBindStepFinished);
                Log.d(TAG, "mItems size=" + sBgWorkspaceItems.size());
            }
        }
    }

    /**
     * Clear all the shortcuts for the given package, and re-add the new shortcuts.
     */
    private void updateDeepShortcutMap(
            String packageName, UserHandleCompat user, List<ShortcutInfoCompat> shortcuts) {
        if (packageName != null) {
            Iterator<ComponentKey> keysIter = mBgDeepShortcutMap.keySet().iterator();
            while (keysIter.hasNext()) {
                ComponentKey next = keysIter.next();
                if (next.componentName.getPackageName().equals(packageName)
                        && next.user.equals(user)) {
                    keysIter.remove();
                }
            }
        }

        // Now add the new shortcuts to the map.
        for (ShortcutInfoCompat shortcut : shortcuts) {
            boolean shouldShowInContainer = shortcut.isEnabled()
                    && (shortcut.isDeclaredInManifest() || shortcut.isDynamic());
            if (shouldShowInContainer) {
                ComponentKey targetComponent
                        = new ComponentKey(shortcut.getActivity(), shortcut.getUserHandle());
                mBgDeepShortcutMap.addToList(targetComponent, shortcut.getId());
            }
        }
    }

    public void bindDeepShortcuts() {
        final MultiHashMap<ComponentKey, String> shortcutMapCopy = mBgDeepShortcutMap.clone();
        Runnable r = new Runnable() {
            @Override
            public void run() {
                Callbacks callbacks = getCallback();
                if (callbacks != null) {
                    callbacks.bindDeepShortcutMap(shortcutMapCopy);
                }
            }
        };
        runOnMainThread(r);
    }

    /**
     * Refreshes the cached shortcuts if the shortcut permission has changed.
     * Current implementation simply reloads the workspace, but it can be optimized to
     * use partial updates similar to {@link UserManagerCompat}
     */
    public void refreshShortcutsIfRequired() {
        if (Utilities.isNycMR1OrAbove()) {
            sWorker.removeCallbacks(mShortcutPermissionCheckRunnable);
            sWorker.post(mShortcutPermissionCheckRunnable);
        }
    }

    /**
     * Called when the icons for packages have been updated in the icon cache.
     */
    public void onPackageIconsUpdated(HashSet<String> updatedPackages, UserHandleCompat user) {
        final Callbacks callbacks = getCallback();
        final ArrayList<AppInfo> updatedApps = new ArrayList<>();
        final ArrayList<ShortcutInfo> updatedShortcuts = new ArrayList<>();

        // If any package icon has changed (app was updated while launcher was dead),
        // update the corresponding shortcuts.
        synchronized (sBgLock) {
            for (ItemInfo info : sBgItemsIdMap) {
                if (info instanceof ShortcutInfo && user.equals(info.user)
                        && info.itemType == LauncherSettings.Favorites.ITEM_TYPE_APPLICATION) {
                    ShortcutInfo si = (ShortcutInfo) info;
                    ComponentName cn = si.getTargetComponent();
                    if (cn != null && updatedPackages.contains(cn.getPackageName())) {
                        si.updateIcon(mIconCache);
                        if(LauncherAppState.isCustomizeShortcutRname()) {
                            boolean isShortcutInfoRename = false;
                            if (si.intent != null) {
                                isShortcutInfoRename = si.intent
                                        .getBooleanExtra("isShortcutInfoRename", false);
                            }
                            if (isShortcutInfoRename) {
                                String  rename = getshortcutReame(si.id);
                                if (rename != null) {
                                    si.title = rename;
                                }
                            }
                        }
                        updatedShortcuts.add(si);
                    }
                }
            }
            mBgAllAppsList.updateIconsAndLabels(updatedPackages, user, updatedApps);
            mIconCache.setAppIconReloaded(false);
        }

        bindUpdatedShortcuts(updatedShortcuts, user);

        if (!updatedApps.isEmpty()) {
            mHandler.post(new Runnable() {

                public void run() {
                    Callbacks cb = getCallback();
                    if (cb != null && callbacks == cb) {
                        cb.bindAppsUpdated(updatedApps);
                    }
                }
            });
        }
    }

    private void bindUpdatedShortcuts(
            ArrayList<ShortcutInfo> updatedShortcuts, UserHandleCompat user) {
        bindUpdatedShortcuts(updatedShortcuts, new ArrayList<ShortcutInfo>(), user);
    }

    private void bindUpdatedShortcuts(
            final ArrayList<ShortcutInfo> updatedShortcuts,
            final ArrayList<ShortcutInfo> removedShortcuts,
            final UserHandleCompat user) {
        if (!updatedShortcuts.isEmpty() || !removedShortcuts.isEmpty()) {
            final Callbacks callbacks = getCallback();
            mHandler.post(new Runnable() {

                public void run() {
                    Callbacks cb = getCallback();
                    if (cb != null && callbacks == cb) {
                        cb.bindShortcutsChanged(updatedShortcuts, removedShortcuts, user);
                    }
                }
            });
        }
    }

<<<<<<< HEAD
    private String getshortcutReame(long id) {
        final Uri contentUri = LauncherSettings.Favorites.CONTENT_URI;
        final Cursor c = mApp.getContext().getContentResolver().query(contentUri,
                new String[]{LauncherSettings.Favorites.TITLE},"_id" + "=?",
                new String[]{id+""}, null);
        if (c != null) {
           final int titleIndex = c.getColumnIndexOrThrow
                   (LauncherSettings.Favorites.TITLE);
           c.moveToFirst();
           return c.getString(titleIndex);
        }

        return null;
    }

    void enqueuePackageUpdated(PackageUpdatedTask task) {
=======
    void enqueueItemUpdatedTask(Runnable task) {
>>>>>>> 74d3aa72
        sWorker.post(task);
    }

    @Thunk class AppsAvailabilityCheck extends BroadcastReceiver {

        @Override
        public void onReceive(Context context, Intent intent) {
            synchronized (sBgLock) {
                final LauncherAppsCompat launcherApps = LauncherAppsCompat
                        .getInstance(mApp.getContext());
                final PackageManager manager = context.getPackageManager();
                final ArrayList<String> packagesRemoved = new ArrayList<String>();
                final ArrayList<String> packagesUnavailable = new ArrayList<String>();
                for (Entry<UserHandleCompat, HashSet<String>> entry : sPendingPackages.entrySet()) {
                    UserHandleCompat user = entry.getKey();
                    packagesRemoved.clear();
                    packagesUnavailable.clear();
                    for (String pkg : entry.getValue()) {
                        if (!launcherApps.isPackageEnabledForProfile(pkg, user)) {
                            if (PackageManagerHelper.isAppOnSdcard(manager, pkg)) {
                                packagesUnavailable.add(pkg);
                            } else {
                                packagesRemoved.add(pkg);
                            }
                        }
                    }
                    if (!packagesRemoved.isEmpty()) {
                        enqueueItemUpdatedTask(new PackageUpdatedTask(PackageUpdatedTask.OP_REMOVE,
                                packagesRemoved.toArray(new String[packagesRemoved.size()]), user));
                    }
                    if (!packagesUnavailable.isEmpty()) {
                        enqueueItemUpdatedTask(new PackageUpdatedTask(PackageUpdatedTask.OP_UNAVAILABLE,
                                packagesUnavailable.toArray(new String[packagesUnavailable.size()]), user));
                    }
                }
                sPendingPackages.clear();
            }
        }
    }

    private class PackageUpdatedTask implements Runnable {
        int mOp;
        String[] mPackages;
        UserHandleCompat mUser;

        public static final int OP_NONE = 0;
        public static final int OP_ADD = 1;
        public static final int OP_UPDATE = 2;
        public static final int OP_REMOVE = 3; // uninstlled
        public static final int OP_UNAVAILABLE = 4; // external media unmounted
        public static final int OP_SUSPEND = 5; // package suspended
        public static final int OP_UNSUSPEND = 6; // package unsuspended
        public static final int OP_USER_AVAILABILITY_CHANGE = 7; // user available/unavailable

        public PackageUpdatedTask(int op, String[] packages, UserHandleCompat user) {
            mOp = op;
            mPackages = packages;
            mUser = user;
        }

        public void run() {
            if (!mHasLoaderCompletedOnce) {
                // Loader has not yet run.
                return;
            }
            final Context context = mApp.getContext();

            final String[] packages = mPackages;
            final int N = packages.length;
            FlagOp flagOp = FlagOp.NO_OP;
            StringFilter pkgFilter = StringFilter.of(new HashSet<>(Arrays.asList(packages)));
            switch (mOp) {
                case OP_ADD: {
                    for (int i=0; i<N; i++) {
                        if (DEBUG_LOADERS) Log.d(TAG, "mAllAppsList.addPackage " + packages[i]);
                        mIconCache.updateIconsForPkg(packages[i], mUser);
                        mBgAllAppsList.addPackage(context, packages[i], mUser);
                    }

                    ManagedProfileHeuristic heuristic = ManagedProfileHeuristic.get(context, mUser);
                    if (heuristic != null) {
                        heuristic.processPackageAdd(mPackages);
                    }
                    break;
                }
                case OP_UPDATE:
                    for (int i=0; i<N; i++) {
                        if (DEBUG_LOADERS) Log.d(TAG, "mAllAppsList.updatePackage " + packages[i]);
                        mIconCache.updateIconsForPkg(packages[i], mUser);
                        mBgAllAppsList.updatePackage(context, packages[i], mUser);
                        mApp.getWidgetCache().removePackage(packages[i], mUser);
                    }
                    // Since package was just updated, the target must be available now.
                    flagOp = FlagOp.removeFlag(ShortcutInfo.FLAG_DISABLED_NOT_AVAILABLE);
                    break;
                case OP_REMOVE: {
                    ManagedProfileHeuristic heuristic = ManagedProfileHeuristic.get(context, mUser);
                    if (heuristic != null) {
                        heuristic.processPackageRemoved(mPackages);
                    }
                    for (int i=0; i<N; i++) {
                        if (DEBUG_LOADERS) Log.d(TAG, "mAllAppsList.removePackage " + packages[i]);
                        mIconCache.removeIconsForPkg(packages[i], mUser);
                    }
                    // Fall through
                }
                case OP_UNAVAILABLE:
                    for (int i=0; i<N; i++) {
                        if (DEBUG_LOADERS) Log.d(TAG, "mAllAppsList.removePackage " + packages[i]);
                        mBgAllAppsList.removePackage(packages[i], mUser);
                        mApp.getWidgetCache().removePackage(packages[i], mUser);
                    }
                    flagOp = FlagOp.addFlag(ShortcutInfo.FLAG_DISABLED_NOT_AVAILABLE);
                    break;
                case OP_SUSPEND:
                case OP_UNSUSPEND:
                    flagOp = mOp == OP_SUSPEND ?
                            FlagOp.addFlag(ShortcutInfo.FLAG_DISABLED_SUSPENDED) :
                                    FlagOp.removeFlag(ShortcutInfo.FLAG_DISABLED_SUSPENDED);
                    if (DEBUG_LOADERS) Log.d(TAG, "mAllAppsList.(un)suspend " + N);
                    mBgAllAppsList.updatePackageFlags(pkgFilter, mUser, flagOp);
                    break;
                case OP_USER_AVAILABILITY_CHANGE:
                    flagOp = UserManagerCompat.getInstance(context).isQuietModeEnabled(mUser)
                            ? FlagOp.addFlag(ShortcutInfo.FLAG_DISABLED_QUIET_USER)
                            : FlagOp.removeFlag(ShortcutInfo.FLAG_DISABLED_QUIET_USER);
                    // We want to update all packages for this user.
                    pkgFilter = StringFilter.matchesAll();
                    mBgAllAppsList.updatePackageFlags(pkgFilter, mUser, flagOp);
                    break;
            }

            ArrayList<AppInfo> added = null;
            ArrayList<AppInfo> modified = null;
            final ArrayList<AppInfo> removedApps = new ArrayList<AppInfo>();

            if (mBgAllAppsList.added.size() > 0) {
                added = new ArrayList<>(mBgAllAppsList.added);
                mBgAllAppsList.added.clear();
            }
            if (mBgAllAppsList.modified.size() > 0) {
                modified = new ArrayList<>(mBgAllAppsList.modified);
                mBgAllAppsList.modified.clear();
            }
            if (mBgAllAppsList.removed.size() > 0) {
                removedApps.addAll(mBgAllAppsList.removed);
                mBgAllAppsList.removed.clear();
            }

            final HashMap<ComponentName, AppInfo> addedOrUpdatedApps = new HashMap<>();

            if (added != null) {
                addAppsToAllApps(context, added);
                for (AppInfo ai : added) {
                    addedOrUpdatedApps.put(ai.componentName, ai);
                }
            }

            if (modified != null) {
                final Callbacks callbacks = getCallback();
                final ArrayList<AppInfo> modifiedFinal = modified;
                for (AppInfo ai : modified) {
                    addedOrUpdatedApps.put(ai.componentName, ai);
                }

                mHandler.post(new Runnable() {
                    public void run() {
                        Callbacks cb = getCallback();
                        if (callbacks == cb && cb != null) {
                            callbacks.bindAppsUpdated(modifiedFinal);
                        }
                    }
                });
            }

            // Update shortcut infos
            if (mOp == OP_ADD || flagOp != FlagOp.NO_OP) {
                final ArrayList<ShortcutInfo> updatedShortcuts = new ArrayList<ShortcutInfo>();
                final ArrayList<ShortcutInfo> removedShortcuts = new ArrayList<ShortcutInfo>();
                final ArrayList<LauncherAppWidgetInfo> widgets = new ArrayList<LauncherAppWidgetInfo>();

                synchronized (sBgLock) {
                    for (ItemInfo info : sBgItemsIdMap) {
                        if (info instanceof ShortcutInfo && mUser.equals(info.user)) {
                            ShortcutInfo si = (ShortcutInfo) info;
                            boolean infoUpdated = false;
                            boolean shortcutUpdated = false;

                            // Update shortcuts which use iconResource.
                            if ((si.iconResource != null)
                                    && pkgFilter.matches(si.iconResource.packageName)) {
                                Bitmap icon = Utilities.createIconBitmap(
                                        si.iconResource.packageName,
                                        si.iconResource.resourceName, context);
                                if (icon != null) {
                                    si.setIcon(icon);
                                    si.usingFallbackIcon = false;
                                    infoUpdated = true;
                                }
                            }

                            ComponentName cn = si.getTargetComponent();
                            if (cn != null && pkgFilter.matches(cn.getPackageName())) {
                                AppInfo appInfo = addedOrUpdatedApps.get(cn);

                                if (si.isPromise()) {
                                    if (si.hasStatusFlag(ShortcutInfo.FLAG_AUTOINTALL_ICON)) {
                                        // Auto install icon
                                        PackageManager pm = context.getPackageManager();
                                        ResolveInfo matched = pm.resolveActivity(
                                                new Intent(Intent.ACTION_MAIN)
                                                .setComponent(cn).addCategory(Intent.CATEGORY_LAUNCHER),
                                                PackageManager.MATCH_DEFAULT_ONLY);
                                        if (matched == null) {
                                            // Try to find the best match activity.
                                            Intent intent = pm.getLaunchIntentForPackage(
                                                    cn.getPackageName());
                                            if (intent != null) {
                                                cn = intent.getComponent();
                                                appInfo = addedOrUpdatedApps.get(cn);
                                            }

                                            if ((intent == null) || (appInfo == null)) {
                                                removedShortcuts.add(si);
                                                continue;
                                            }
                                            si.promisedIntent = intent;
                                        }
                                    }

                                    // Restore the shortcut.
                                    if (appInfo != null) {
                                        si.flags = appInfo.flags;
                                    }

                                    si.intent = si.promisedIntent;
                                    si.promisedIntent = null;
                                    si.status = ShortcutInfo.DEFAULT;
                                    infoUpdated = true;
                                    si.updateIcon(mIconCache);
                                }

                                if (appInfo != null && Intent.ACTION_MAIN.equals(si.intent.getAction())
                                        && si.itemType == LauncherSettings.Favorites.ITEM_TYPE_APPLICATION) {
                                    si.updateIcon(mIconCache);
                                    si.title = Utilities.trim(appInfo.title);
                                    si.contentDescription = appInfo.contentDescription;
                                    infoUpdated = true;
                                }

                                int oldDisabledFlags = si.isDisabled;
                                si.isDisabled = flagOp.apply(si.isDisabled);
                                if (si.isDisabled != oldDisabledFlags) {
                                    shortcutUpdated = true;
                                }
                            }

                            if (infoUpdated || shortcutUpdated) {
                                updatedShortcuts.add(si);
                            }
                            if (infoUpdated) {
                                updateItemInDatabase(context, si);
                            }
                        } else if (info instanceof LauncherAppWidgetInfo && mOp == OP_ADD) {
                            LauncherAppWidgetInfo widgetInfo = (LauncherAppWidgetInfo) info;
                            if (mUser.equals(widgetInfo.user)
                                    && widgetInfo.hasRestoreFlag(LauncherAppWidgetInfo.FLAG_PROVIDER_NOT_READY)
                                    && pkgFilter.matches(widgetInfo.providerName.getPackageName())) {
                                widgetInfo.restoreStatus &=
                                        ~LauncherAppWidgetInfo.FLAG_PROVIDER_NOT_READY &
                                        ~LauncherAppWidgetInfo.FLAG_RESTORE_STARTED;

                                // adding this flag ensures that launcher shows 'click to setup'
                                // if the widget has a config activity. In case there is no config
                                // activity, it will be marked as 'restored' during bind.
                                widgetInfo.restoreStatus |= LauncherAppWidgetInfo.FLAG_UI_NOT_READY;

                                widgets.add(widgetInfo);
                                updateItemInDatabase(context, widgetInfo);
                            }
                        }
                    }
                }

                bindUpdatedShortcuts(updatedShortcuts, removedShortcuts, mUser);
                if (!removedShortcuts.isEmpty()) {
                    deleteItemsFromDatabase(context, removedShortcuts);
                }

                if (!widgets.isEmpty()) {
                    final Callbacks callbacks = getCallback();
                    mHandler.post(new Runnable() {
                        public void run() {
                            Callbacks cb = getCallback();
                            if (callbacks == cb && cb != null) {
                                callbacks.bindWidgetsRestored(widgets);
                            }
                        }
                    });
                }
            }

            final HashSet<String> removedPackages = new HashSet<>();
            final HashSet<ComponentName> removedComponents = new HashSet<>();
            if (mOp == OP_REMOVE) {
                // Mark all packages in the broadcast to be removed
                Collections.addAll(removedPackages, packages);

                // No need to update the removedComponents as
                // removedPackages is a super-set of removedComponents
            } else if (mOp == OP_UPDATE) {
                // Mark disabled packages in the broadcast to be removed
                for (int i=0; i<N; i++) {
                    if (isPackageDisabled(context, packages[i], mUser)) {
                        removedPackages.add(packages[i]);
                    }
                }

                // Update removedComponents as some components can get removed during package update
                for (AppInfo info : removedApps) {
                    removedComponents.add(info.componentName);
                }
            }

            if (!removedPackages.isEmpty() || !removedComponents.isEmpty()) {
                for (String pn : removedPackages) {
                    deletePackageFromDatabase(context, pn, mUser);
                }
                for (ComponentName cn : removedComponents) {
                    deleteItemsFromDatabase(context, getItemInfoForComponentName(cn, mUser));
                }

                // Remove any queued items from the install queue
                InstallShortcutReceiver.removeFromInstallQueue(context, removedPackages, mUser);

                // Call the components-removed callback
                final Callbacks callbacks = getCallback();
                mHandler.post(new Runnable() {
                    public void run() {
                        Callbacks cb = getCallback();
                        if (callbacks == cb && cb != null) {
                            callbacks.bindWorkspaceComponentsRemoved(
                                    removedPackages, removedComponents, mUser);
                        }
                    }
                });
            }

            if (!removedApps.isEmpty()) {
                // Remove corresponding apps from All-Apps
                final Callbacks callbacks = getCallback();
                mHandler.post(new Runnable() {
                    public void run() {
                        Callbacks cb = getCallback();
                        if (callbacks == cb && cb != null) {
                            callbacks.bindAppInfosRemoved(removedApps);
                        }
                    }
                });
            }

            // Notify launcher of widget update. From marshmallow onwards we use AppWidgetHost to
            // get widget update signals.
            if (!Utilities.ATLEAST_MARSHMALLOW &&
                    (mOp == OP_ADD || mOp == OP_REMOVE || mOp == OP_UPDATE)) {
                final Callbacks callbacks = getCallback();
                mHandler.post(new Runnable() {
                    public void run() {
                        Callbacks cb = getCallback();
                        if (callbacks == cb && cb != null) {
                            callbacks.notifyWidgetProvidersChanged();
                        }
                    }
                });
            }
        }
    }

    /**
     * Repopulates the shortcut info, possibly updating any icon already on the workspace.
     */
    public void updateShortcutInfo(final ShortcutInfoCompat fullDetail, final ShortcutInfo info) {
        enqueueItemUpdatedTask(new Runnable() {
            @Override
            public void run() {
                info.updateFromDeepShortcutInfo(
                        fullDetail, LauncherAppState.getInstance().getContext());
                ArrayList<ShortcutInfo> update = new ArrayList<ShortcutInfo>();
                update.add(info);
                bindUpdatedShortcuts(update, fullDetail.getUserHandle());
            }
        });
    }

    private class ShortcutsChangedTask implements Runnable {
        private final String mPackageName;
        private final List<ShortcutInfoCompat> mShortcuts;
        private final UserHandleCompat mUser;
        private final boolean mUpdateIdMap;

        public ShortcutsChangedTask(String packageName, List<ShortcutInfoCompat> shortcuts,
                UserHandleCompat user, boolean updateIdMap) {
            mPackageName = packageName;
            mShortcuts = shortcuts;
            mUser = user;
            mUpdateIdMap = updateIdMap;
        }

        @Override
        public void run() {
            mDeepShortcutManager.onShortcutsChanged(mShortcuts);

            // Find ShortcutInfo's that have changed on the workspace.
            final ArrayList<ShortcutInfo> removedShortcutInfos = new ArrayList<>();
            MultiHashMap<String, ShortcutInfo> idsToWorkspaceShortcutInfos = new MultiHashMap<>();
            for (ItemInfo itemInfo : sBgItemsIdMap) {
                if (itemInfo.itemType == LauncherSettings.Favorites.ITEM_TYPE_DEEP_SHORTCUT) {
                    ShortcutInfo si = (ShortcutInfo) itemInfo;
                    if (si.getPromisedIntent().getPackage().equals(mPackageName)
                            && si.user.equals(mUser)) {
                        idsToWorkspaceShortcutInfos.addToList(si.getDeepShortcutId(), si);
                    }
                }
            }

            final Context context = LauncherAppState.getInstance().getContext();
            final ArrayList<ShortcutInfo> updatedShortcutInfos = new ArrayList<>();
            if (!idsToWorkspaceShortcutInfos.isEmpty()) {
                // Update the workspace to reflect the changes to updated shortcuts residing on it.
                List<ShortcutInfoCompat> shortcuts = mDeepShortcutManager.queryForFullDetails(
                        mPackageName, new ArrayList<>(idsToWorkspaceShortcutInfos.keySet()), mUser);
                for (ShortcutInfoCompat fullDetails : shortcuts) {
                    List<ShortcutInfo> shortcutInfos = idsToWorkspaceShortcutInfos
                            .remove(fullDetails.getId());
                    if (!fullDetails.isPinned()) {
                        // The shortcut was previously pinned but is no longer, so remove it from
                        // the workspace and our pinned shortcut counts.
                        // Note that we put this check here, after querying for full details,
                        // because there's a possible race condition between pinning and
                        // receiving this callback.
                        removedShortcutInfos.addAll(shortcutInfos);
                        continue;
                    }
                    for (ShortcutInfo shortcutInfo : shortcutInfos) {
                        shortcutInfo.updateFromDeepShortcutInfo(fullDetails, context);
                        updatedShortcutInfos.add(shortcutInfo);
                    }
                }
            }

            // If there are still entries in idsToWorkspaceShortcutInfos, that means that
            // the corresponding shortcuts weren't passed in onShortcutsChanged(). This
            // means they were cleared, so we remove and unpin them now.
            for (String id : idsToWorkspaceShortcutInfos.keySet()) {
                removedShortcutInfos.addAll(idsToWorkspaceShortcutInfos.get(id));
            }

            bindUpdatedShortcuts(updatedShortcutInfos, removedShortcutInfos, mUser);
            if (!removedShortcutInfos.isEmpty()) {
                deleteItemsFromDatabase(context, removedShortcutInfos);
            }

            if (mUpdateIdMap) {
                // Update the deep shortcut map if the list of ids has changed for an activity.
                updateDeepShortcutMap(mPackageName, mUser, mShortcuts);
                bindDeepShortcuts();
            }
        }
    }

    /**
     * Task to handle changing of lock state of the user
     */
    private class UserLockStateChangedTask implements Runnable {

        private final UserHandleCompat mUser;

        public UserLockStateChangedTask(UserHandleCompat user) {
            mUser = user;
        }

        @Override
        public void run() {
            boolean isUserUnlocked = mUserManager.isUserUnlocked(mUser);
            Context context = mApp.getContext();

            HashMap<ShortcutKey, ShortcutInfoCompat> pinnedShortcuts = new HashMap<>();
            if (isUserUnlocked) {
                List<ShortcutInfoCompat> shortcuts =
                        mDeepShortcutManager.queryForPinnedShortcuts(null, mUser);
                if (mDeepShortcutManager.wasLastCallSuccess()) {
                    for (ShortcutInfoCompat shortcut : shortcuts) {
                        pinnedShortcuts.put(ShortcutKey.fromInfo(shortcut), shortcut);
                    }
                } else {
                    // Shortcut manager can fail due to some race condition when the lock state
                    // changes too frequently. For the purpose of the update,
                    // consider it as still locked.
                    isUserUnlocked = false;
                }
            }

            // Update the workspace to reflect the changes to updated shortcuts residing on it.
            ArrayList<ShortcutInfo> updatedShortcutInfos = new ArrayList<>();
            ArrayList<ShortcutInfo> deletedShortcutInfos = new ArrayList<>();
            for (ItemInfo itemInfo : sBgItemsIdMap) {
                if (itemInfo.itemType == LauncherSettings.Favorites.ITEM_TYPE_DEEP_SHORTCUT
                        && mUser.equals(itemInfo.user)) {
                    ShortcutInfo si = (ShortcutInfo) itemInfo;
                    if (isUserUnlocked) {
                        ShortcutInfoCompat shortcut =
                                pinnedShortcuts.get(ShortcutKey.fromShortcutInfo(si));
                        // We couldn't verify the shortcut during loader. If its no longer available
                        // (probably due to clear data), delete the workspace item as well
                        if (shortcut == null) {
                            deletedShortcutInfos.add(si);
                            continue;
                        }
                        si.isDisabled &= ~ShortcutInfo.FLAG_DISABLED_LOCKED_USER;
                        si.updateFromDeepShortcutInfo(shortcut, context);
                    } else {
                        si.isDisabled |= ShortcutInfo.FLAG_DISABLED_LOCKED_USER;
                    }
                    updatedShortcutInfos.add(si);
                }
            }
            bindUpdatedShortcuts(updatedShortcutInfos, deletedShortcutInfos, mUser);
            if (!deletedShortcutInfos.isEmpty()) {
                deleteItemsFromDatabase(context, deletedShortcutInfos);
            }

            // Remove shortcut id map for that user
            Iterator<ComponentKey> keysIter = mBgDeepShortcutMap.keySet().iterator();
            while (keysIter.hasNext()) {
                if (keysIter.next().user.equals(mUser)) {
                    keysIter.remove();
                }
            }

            if (isUserUnlocked) {
                updateDeepShortcutMap(null, mUser, mDeepShortcutManager.queryForAllShortcuts(mUser));
            }
            bindDeepShortcuts();
        }
    }

    private void bindWidgetsModel(final Callbacks callbacks, final WidgetsModel model) {
        mHandler.post(new Runnable() {
            @Override
            public void run() {
                Callbacks cb = getCallback();
                if (callbacks == cb && cb != null) {
                    callbacks.bindWidgetsModel(model);
                }
            }
        });
    }

    public void refreshAndBindWidgetsAndShortcuts(
            final Callbacks callbacks, final boolean bindFirst) {
        runOnWorkerThread(new Runnable() {
            @Override
            public void run() {
                if (bindFirst && !mBgWidgetsModel.isEmpty()) {
                    bindWidgetsModel(callbacks, mBgWidgetsModel.clone());
                }
                final WidgetsModel model = mBgWidgetsModel.updateAndClone(mApp.getContext());
                bindWidgetsModel(callbacks, model);
                // update the Widget entries inside DB on the worker thread.
                LauncherAppState.getInstance().getWidgetCache().removeObsoletePreviews(
                        model.getRawList());
            }
        });
    }

    @Thunk static boolean isPackageDisabled(Context context, String packageName,
            UserHandleCompat user) {
        final LauncherAppsCompat launcherApps = LauncherAppsCompat.getInstance(context);
        return !launcherApps.isPackageEnabledForProfile(packageName, user);
    }

    public static boolean isValidPackageActivity(Context context, ComponentName cn,
            UserHandleCompat user) {
        if (cn == null) {
            return false;
        }
        final LauncherAppsCompat launcherApps = LauncherAppsCompat.getInstance(context);
        if (!launcherApps.isPackageEnabledForProfile(cn.getPackageName(), user)) {
            return false;
        }
        return launcherApps.isActivityEnabledForProfile(cn, user);
    }

    public static boolean isValidPackage(Context context, String packageName,
            UserHandleCompat user) {
        if (packageName == null) {
            return false;
        }
        final LauncherAppsCompat launcherApps = LauncherAppsCompat.getInstance(context);
        return launcherApps.isPackageEnabledForProfile(packageName, user);
    }

    /**
     * Make an ShortcutInfo object for a restored application or shortcut item that points
     * to a package that is not yet installed on the system.
     */
    public ShortcutInfo getRestoredItemInfo(Cursor c, Intent intent,
            int promiseType, int itemType, CursorIconInfo iconInfo) {
        final ShortcutInfo info = new ShortcutInfo();
        info.user = UserHandleCompat.myUserHandle();

        Bitmap icon = iconInfo.loadIcon(c, info);
        // the fallback icon
        if (icon == null) {
            mIconCache.getTitleAndIcon(info, intent, info.user, false /* useLowResIcon */);
        } else {
            info.setIcon(icon);
        }

        if ((promiseType & ShortcutInfo.FLAG_RESTORED_ICON) != 0) {
            String title = iconInfo.getTitle(c);
            if (!TextUtils.isEmpty(title)) {
                info.title = Utilities.trim(title);
            }
        } else if  ((promiseType & ShortcutInfo.FLAG_AUTOINTALL_ICON) != 0) {
            if (TextUtils.isEmpty(info.title)) {
                info.title = iconInfo.getTitle(c);
            }
        } else {
            throw new InvalidParameterException("Invalid restoreType " + promiseType);
        }

        info.contentDescription = mUserManager.getBadgedLabelForUser(info.title, info.user);
        info.itemType = itemType;
        info.promisedIntent = intent;
        info.status = promiseType;
        return info;
    }

    /**
     * Make an Intent object for a restored application or shortcut item that points
     * to the market page for the item.
     */
    @Thunk Intent getRestoredItemIntent(Cursor c, Context context, Intent intent) {
        ComponentName componentName = intent.getComponent();
        return getMarketIntent(componentName.getPackageName());
    }

    static Intent getMarketIntent(String packageName) {
        return new Intent(Intent.ACTION_VIEW)
            .setData(new Uri.Builder()
                .scheme("market")
                .authority("details")
                .appendQueryParameter("id", packageName)
                .build());
    }

    /**
     * Make an ShortcutInfo object for a shortcut that is an application.
     *
     * If c is not null, then it will be used to fill in missing data like the title and icon.
     */
    public ShortcutInfo getAppShortcutInfo(Intent intent,
            UserHandleCompat user, Cursor c, CursorIconInfo iconInfo,
            boolean allowMissingTarget, boolean useLowResIcon) {
        if (user == null) {
            Log.d(TAG, "Null user found in getShortcutInfo");
            return null;
        }

        ComponentName componentName = intent.getComponent();
        if (componentName == null) {
            Log.d(TAG, "Missing component found in getShortcutInfo");
            return null;
        }

        Intent newIntent = new Intent(intent.getAction(), null);
        newIntent.addCategory(Intent.CATEGORY_LAUNCHER);
        newIntent.setComponent(componentName);
        LauncherActivityInfoCompat lai = mLauncherApps.resolveActivity(newIntent, user);
        if ((lai == null) && !allowMissingTarget) {
            Log.d(TAG, "Missing activity found in getShortcutInfo: " + componentName);
            return null;
        }

        final ShortcutInfo info = new ShortcutInfo();
        mIconCache.getTitleAndIcon(info, componentName, lai, user, false, useLowResIcon);
        if (mIconCache.isDefaultIcon(info.getIcon(mIconCache), user) && c != null) {
            Bitmap icon = iconInfo.loadIcon(c);
            info.setIcon(icon == null ? mIconCache.getDefaultIcon(user) : icon);
        }

        if (lai != null && PackageManagerHelper.isAppSuspended(lai.getApplicationInfo())) {
            info.isDisabled = ShortcutInfo.FLAG_DISABLED_SUSPENDED;
        }

        // from the db
        if (TextUtils.isEmpty(info.title) && c != null) {
            info.title = iconInfo.getTitle(c);
        }

        if(LauncherAppState.isCustomizeShortcutRname()) {
            boolean isShortcutInfoRename = false;
            if (intent != null) {
                 isShortcutInfoRename = intent.getBooleanExtra("isShortcutInfoRename", false);
            }
            if (c != null && isShortcutInfoRename) {
                info.title =  c.getString(titleIndex);
            }
        }

        // fall back to the class name of the activity
        if (info.title == null) {
            info.title = componentName.getClassName();
        }

        if (LauncherAppState.isConfigTetherHotspotShortcut()) {
            if (IconCache.TETHER_SETTINGS_CLASS_NAME.equals(componentName.getClassName())) {
               info.title = context.getResources().getString(
                       R.string.hotspot_app_name);
            }
        }

        info.itemType = LauncherSettings.Favorites.ITEM_TYPE_APPLICATION;
        info.user = user;
        info.contentDescription = mUserManager.getBadgedLabelForUser(info.title, info.user);
        if (lai != null) {
            info.flags = AppInfo.initFlags(lai);
        }
        return info;
    }

    static ArrayList<ItemInfo> filterItemInfos(Iterable<ItemInfo> infos,
            ItemInfoFilter f) {
        HashSet<ItemInfo> filtered = new HashSet<ItemInfo>();
        for (ItemInfo i : infos) {
            if (i instanceof ShortcutInfo) {
                ShortcutInfo info = (ShortcutInfo) i;
                ComponentName cn = info.getTargetComponent();
                if (cn != null && f.filterItem(null, info, cn)) {
                    filtered.add(info);
                }
            } else if (i instanceof FolderInfo) {
                FolderInfo info = (FolderInfo) i;
                for (ShortcutInfo s : info.contents) {
                    ComponentName cn = s.getTargetComponent();
                    if (cn != null && f.filterItem(info, s, cn)) {
                        filtered.add(s);
                    }
                }
            } else if (i instanceof LauncherAppWidgetInfo) {
                LauncherAppWidgetInfo info = (LauncherAppWidgetInfo) i;
                ComponentName cn = info.providerName;
                if (cn != null && f.filterItem(null, info, cn)) {
                    filtered.add(info);
                }
            }
        }
        return new ArrayList<ItemInfo>(filtered);
    }

    @Thunk ArrayList<ItemInfo> getItemInfoForComponentName(final ComponentName cname,
            final UserHandleCompat user) {
        ItemInfoFilter filter  = new ItemInfoFilter() {
            @Override
            public boolean filterItem(ItemInfo parent, ItemInfo info, ComponentName cn) {
                if (info.user == null) {
                    return cn.equals(cname);
                } else {
                    return cn.equals(cname) && info.user.equals(user);
                }
            }
        };
        return filterItemInfos(sBgItemsIdMap, filter);
    }

    /**
     * Make an ShortcutInfo object for a shortcut that isn't an application.
     */
    @Thunk ShortcutInfo getShortcutInfo(Cursor c, CursorIconInfo iconInfo) {
        final ShortcutInfo info = new ShortcutInfo();
        // Non-app shortcuts are only supported for current user.
        info.user = UserHandleCompat.myUserHandle();
        info.itemType = LauncherSettings.Favorites.ITEM_TYPE_SHORTCUT;

        // TODO: If there's an explicit component and we can't install that, delete it.

        loadInfoFromCursor(info, c, iconInfo);
        return info;
    }

    /**
     * Make an ShortcutInfo object for a shortcut that isn't an application.
     */
    public void loadInfoFromCursor(ShortcutInfo info, Cursor c, CursorIconInfo iconInfo) {
        info.title = iconInfo.getTitle(c);
        Bitmap icon = iconInfo.loadIcon(c, info);
        // the fallback icon
        if (icon == null) {
            icon = mIconCache.getDefaultIcon(info.user);
            info.usingFallbackIcon = true;
        }
        info.setIcon(icon);
    }

    ShortcutInfo infoFromShortcutIntent(Context context, Intent data) {
        Intent intent = data.getParcelableExtra(Intent.EXTRA_SHORTCUT_INTENT);
        String name = data.getStringExtra(Intent.EXTRA_SHORTCUT_NAME);
        Parcelable bitmap = data.getParcelableExtra(Intent.EXTRA_SHORTCUT_ICON);

        if (intent == null) {
            // If the intent is null, we can't construct a valid ShortcutInfo, so we return null
            Log.e(TAG, "Can't construct ShorcutInfo with null intent");
            return null;
        }

        Bitmap icon = null;
        boolean customIcon = false;
        ShortcutIconResource iconResource = null;

        if (bitmap instanceof Bitmap) {
            icon = Utilities.createIconBitmap((Bitmap) bitmap, context);
            customIcon = true;
        } else {
            Parcelable extra = data.getParcelableExtra(Intent.EXTRA_SHORTCUT_ICON_RESOURCE);
            if (extra instanceof ShortcutIconResource) {
                iconResource = (ShortcutIconResource) extra;
                icon = Utilities.createIconBitmap(iconResource.packageName,
                        iconResource.resourceName, context);
            }
        }

        final ShortcutInfo info = new ShortcutInfo();

        // Only support intents for current user for now. Intents sent from other
        // users wouldn't get here without intent forwarding anyway.
        info.user = UserHandleCompat.myUserHandle();
        if (icon == null) {
            icon = mIconCache.getDefaultIcon(info.user);
            info.usingFallbackIcon = true;
        }
        info.setIcon(icon);

        info.title = Utilities.trim(name);
        info.contentDescription = mUserManager.getBadgedLabelForUser(info.title, info.user);
        info.intent = intent;
        info.iconResource = iconResource;

        return info;
    }

    /**
     * Return an existing FolderInfo object if we have encountered this ID previously,
     * or make a new one.
     */
    @Thunk static FolderInfo findOrMakeFolder(LongArrayMap<FolderInfo> folders, long id) {
        // See if a placeholder was created for us already
        FolderInfo folderInfo = folders.get(id);
        if (folderInfo == null) {
            // No placeholder -- create a new instance
            folderInfo = new FolderInfo();
            folders.put(id, folderInfo);
        }
        return folderInfo;
    }


    static boolean isValidProvider(AppWidgetProviderInfo provider) {
        return (provider != null) && (provider.provider != null)
                && (provider.provider.getPackageName() != null);
    }

    public void updateShortcutTitle(Context context, ShortcutInfo info, String title) {
       info.title = title;
       updateItemInDatabase(context, info);
    }

    public void dumpState() {
        Log.d(TAG, "mCallbacks=" + mCallbacks);
        AppInfo.dumpApplicationInfoList(TAG, "mAllAppsList.data", mBgAllAppsList.data);
        AppInfo.dumpApplicationInfoList(TAG, "mAllAppsList.added", mBgAllAppsList.added);
        AppInfo.dumpApplicationInfoList(TAG, "mAllAppsList.removed", mBgAllAppsList.removed);
        AppInfo.dumpApplicationInfoList(TAG, "mAllAppsList.modified", mBgAllAppsList.modified);
        if (mLoaderTask != null) {
            mLoaderTask.dumpState();
        } else {
            Log.d(TAG, "mLoaderTask=null");
        }
    }

    public Callbacks getCallback() {
        return mCallbacks != null ? mCallbacks.get() : null;
    }

    /**
     * @return {@link FolderInfo} if its already loaded.
     */
    public FolderInfo findFolderById(Long folderId) {
        synchronized (sBgLock) {
            return sBgFolders.get(folderId);
        }
    }

    @Thunk class DeferredMainThreadExecutor implements Executor {

        @Override
        public void execute(Runnable command) {
            runOnMainThread(command);
        }
    }

    /**
     * @return the looper for the worker thread which can be used to start background tasks.
     */
    public static Looper getWorkerLooper() {
        return sWorkerThread.getLooper();
    }
}<|MERGE_RESOLUTION|>--- conflicted
+++ resolved
@@ -52,16 +52,12 @@
 import com.android.launcher3.compat.PackageInstallerCompat.PackageInstallInfo;
 import com.android.launcher3.compat.UserHandleCompat;
 import com.android.launcher3.compat.UserManagerCompat;
-<<<<<<< HEAD
-import com.android.launcher3.hideapp.HideAppInfo;
-=======
 import com.android.launcher3.config.FeatureFlags;
 import com.android.launcher3.config.ProviderConfig;
 import com.android.launcher3.dynamicui.ExtractionUtils;
 import com.android.launcher3.folder.Folder;
 import com.android.launcher3.folder.FolderIcon;
 import com.android.launcher3.logging.FileLog;
->>>>>>> 74d3aa72
 import com.android.launcher3.model.GridSizeMigrationTask;
 import com.android.launcher3.model.WidgetsModel;
 import com.android.launcher3.provider.ImportDataTask;
@@ -198,17 +194,8 @@
 
     // </ only access in worker thread >
 
-<<<<<<< HEAD
-    public static final String ACTION_UNREAD_CHANGED =
-            "com.android.launcher.action.UNREAD_CHANGED";
-    private static final String EXTRA_COMPONENT_NAME = "component_name";
-    private static final String EXTRA_UNREAD_NUMBER = "unread_number";
-
-    @Thunk IconCache mIconCache;
-=======
     private IconCache mIconCache;
     private DeepShortcutManager mDeepShortcutManager;
->>>>>>> 74d3aa72
 
     private final LauncherAppsCompat mLauncherApps;
     private final UserManagerCompat mUserManager;
@@ -244,95 +231,6 @@
         public void executeOnNextDraw(ViewOnDrawExecutor executor);
         public void bindDeepShortcutMap(MultiHashMap<ComponentKey, String> deepShortcutMap);
     }
-
-    private HashMap<ComponentName, UnreadInfo> mUnreadChangedMap =
-            new HashMap<ComponentName, LauncherModel.UnreadInfo>();
-
-    private class UnreadInfo {
-        ComponentName mComponentName;
-        int mUnreadNum;
-
-        public UnreadInfo(ComponentName componentName, int unreadNum) {
-            mComponentName = componentName;
-            mUnreadNum = unreadNum;
-        }
-    }
-
-    private class UnreadNumberChangeTask implements Runnable {
-        public void run() {
-            ArrayList<UnreadInfo> unreadInfos = new ArrayList<LauncherModel.UnreadInfo>();
-            synchronized (mUnreadChangedMap) {
-                unreadInfos.addAll(mUnreadChangedMap.values());
-                mUnreadChangedMap.clear();
-            }
-
-            final Callbacks callbacks = getCallback();
-            if (callbacks == null) {
-                Log.w(TAG, "Nobody to tell about the new app.  Launcher is probably loading.");
-                return;
-            }
-
-            final ArrayList<AppInfo> unreadChangeFinal = new ArrayList<AppInfo>();
-            for (UnreadInfo uInfo : unreadInfos) {
-                AppInfo info = mBgAllAppsList.unreadNumbersChanged(mApp.getContext(),
-                        uInfo.mComponentName, uInfo.mUnreadNum);
-                if (info != null) {
-                    unreadChangeFinal.add(info);
-                }
-            }
-
-            // update the mainmenu icon
-            if (unreadChangeFinal.isEmpty()) return;
-            mHandler.post(new Runnable() {
-                public void run() {
-                    Callbacks cb = getCallback();
-                    if (cb != null && callbacks == cb) {
-                        cb.bindAppsUpdated(unreadChangeFinal);
-                    }
-                }
-            });
-
-            // update the workspace shortcuts icon
-            final UserHandleCompat user = UserHandleCompat.myUserHandle();
-            final ArrayList<ShortcutInfo> updatedShortcuts = new ArrayList<>();
-            synchronized (sBgLock) {
-                for (ItemInfo info : sBgItemsIdMap) {
-                    if (info instanceof ShortcutInfo && user.equals(info.user)
-                            && info.itemType == LauncherSettings.Favorites.ITEM_TYPE_APPLICATION) {
-                        ShortcutInfo si = (ShortcutInfo) info;
-                        ComponentName cn = si.getTargetComponent();
-                        if (cn != null && unreadContains(unreadChangeFinal, cn)) {
-                            si.updateIcon(mIconCache);
-                            updatedShortcuts.add(si);
-                        }
-                    }
-                }
-            }
-
-            if (!updatedShortcuts.isEmpty()) {
-                mHandler.post(new Runnable() {
-
-                    public void run() {
-                        Callbacks cb = getCallback();
-                        if (cb != null && callbacks == cb) {
-                            cb.bindShortcutsChanged(updatedShortcuts,
-                                    new ArrayList<ShortcutInfo>(), user);
-                        }
-                    }
-                });
-            }
-        }
-        private boolean unreadContains(ArrayList<AppInfo> unreadList, ComponentName cn) {
-            for (AppInfo info : unreadList) {
-                if (info.componentName.equals(cn)) {
-                    return true;
-                }
-            }
-            return false;
-        }
-    }
-
-    private UnreadNumberChangeTask mUnreadUpdateTask = new UnreadNumberChangeTask();
 
     public interface ItemInfoFilter {
         public boolean filterItem(ItemInfo parent, ItemInfo info, ComponentName cn);
@@ -1124,19 +1022,6 @@
         runOnWorkerThread(r);
     }
 
-    public ArrayList<ItemInfo> getWorkspaceItems() {
-        return sBgWorkspaceItems;
-    }
-
-    public ArrayList<LauncherAppWidgetInfo> getAppWidgets() {
-        return sBgAppWidgets;
-    }
-
-    public ArrayList<AppInfo> getAllAppsList() {
-        ArrayList<AppInfo> list = (ArrayList<AppInfo>) mBgAllAppsList.data.clone();
-        return list;
-    }
-
     /**
      * Decrement the count for the given pinned shortcut, unpinning it if the count becomes 0.
      */
@@ -1357,25 +1242,12 @@
                     enqueueItemUpdatedTask(new UserLockStateChangedTask(user));
                 }
             }
-<<<<<<< HEAD
-        } else if (ACTION_UNREAD_CHANGED.equals(action)) {
-            ComponentName componentName = intent.getParcelableExtra(EXTRA_COMPONENT_NAME);
-            int unreadNum = intent.getIntExtra(EXTRA_UNREAD_NUMBER, 0);
-
-            if (componentName == null) return;
-            synchronized (mUnreadChangedMap) {
-                mUnreadChangedMap.put(componentName, new UnreadInfo(componentName, unreadNum));
-            }
-            sWorker.removeCallbacks(mUnreadUpdateTask);
-            sWorker.post(mUnreadUpdateTask);
-=======
         } else if (Intent.ACTION_WALLPAPER_CHANGED.equals(action)) {
             ExtractionUtils.startColorExtractionServiceIfNecessary(context);
->>>>>>> 74d3aa72
-        }
-    }
-
-    public void forceReload() {
+        }
+    }
+
+    void forceReload() {
         resetLoadedState(true, true);
 
         // Do this here because if the launcher activity is running it will be restarted.
@@ -1404,11 +1276,6 @@
      * of doing it now.
      */
     public void startLoaderFromBackground() {
-<<<<<<< HEAD
-        mIconCache.setAppIconReloaded(true);
-        boolean runLoader = false;
-=======
->>>>>>> 74d3aa72
         Callbacks callbacks = getCallback();
         if (callbacks != null) {
             // Only actually run the loader if they're not paused.
@@ -2440,8 +2307,6 @@
                             null, sWorker);
                 }
 
-                /* Due to the add/remove home screen feature, there allowed to be empty screen,
-                 * no need to delete the empty screen.
                 // Remove any empty screens
                 ArrayList<Long> unusedScreens = new ArrayList<Long>(sBgWorkspaceScreens);
                 for (ItemInfo item: sBgItemsIdMap) {
@@ -2457,7 +2322,6 @@
                     sBgWorkspaceScreens.removeAll(unusedScreens);
                     updateWorkspaceScreenOrder(context, sBgWorkspaceScreens);
                 }
-                */
 
                 if (DEBUG_LOADERS) {
                     Log.d(TAG, "loaded workspace in " + (SystemClock.uptimeMillis()-t) + "ms");
@@ -3061,25 +2925,11 @@
                     ComponentName cn = si.getTargetComponent();
                     if (cn != null && updatedPackages.contains(cn.getPackageName())) {
                         si.updateIcon(mIconCache);
-                        if(LauncherAppState.isCustomizeShortcutRname()) {
-                            boolean isShortcutInfoRename = false;
-                            if (si.intent != null) {
-                                isShortcutInfoRename = si.intent
-                                        .getBooleanExtra("isShortcutInfoRename", false);
-                            }
-                            if (isShortcutInfoRename) {
-                                String  rename = getshortcutReame(si.id);
-                                if (rename != null) {
-                                    si.title = rename;
-                                }
-                            }
-                        }
                         updatedShortcuts.add(si);
                     }
                 }
             }
             mBgAllAppsList.updateIconsAndLabels(updatedPackages, user, updatedApps);
-            mIconCache.setAppIconReloaded(false);
         }
 
         bindUpdatedShortcuts(updatedShortcuts, user);
@@ -3120,26 +2970,7 @@
         }
     }
 
-<<<<<<< HEAD
-    private String getshortcutReame(long id) {
-        final Uri contentUri = LauncherSettings.Favorites.CONTENT_URI;
-        final Cursor c = mApp.getContext().getContentResolver().query(contentUri,
-                new String[]{LauncherSettings.Favorites.TITLE},"_id" + "=?",
-                new String[]{id+""}, null);
-        if (c != null) {
-           final int titleIndex = c.getColumnIndexOrThrow
-                   (LauncherSettings.Favorites.TITLE);
-           c.moveToFirst();
-           return c.getString(titleIndex);
-        }
-
-        return null;
-    }
-
-    void enqueuePackageUpdated(PackageUpdatedTask task) {
-=======
     void enqueueItemUpdatedTask(Runnable task) {
->>>>>>> 74d3aa72
         sWorker.post(task);
     }
 
@@ -3841,26 +3672,9 @@
             info.title = iconInfo.getTitle(c);
         }
 
-        if(LauncherAppState.isCustomizeShortcutRname()) {
-            boolean isShortcutInfoRename = false;
-            if (intent != null) {
-                 isShortcutInfoRename = intent.getBooleanExtra("isShortcutInfoRename", false);
-            }
-            if (c != null && isShortcutInfoRename) {
-                info.title =  c.getString(titleIndex);
-            }
-        }
-
         // fall back to the class name of the activity
         if (info.title == null) {
             info.title = componentName.getClassName();
-        }
-
-        if (LauncherAppState.isConfigTetherHotspotShortcut()) {
-            if (IconCache.TETHER_SETTINGS_CLASS_NAME.equals(componentName.getClassName())) {
-               info.title = context.getResources().getString(
-                       R.string.hotspot_app_name);
-            }
         }
 
         info.itemType = LauncherSettings.Favorites.ITEM_TYPE_APPLICATION;
@@ -4012,11 +3826,6 @@
                 && (provider.provider.getPackageName() != null);
     }
 
-    public void updateShortcutTitle(Context context, ShortcutInfo info, String title) {
-       info.title = title;
-       updateItemInDatabase(context, info);
-    }
-
     public void dumpState() {
         Log.d(TAG, "mCallbacks=" + mCallbacks);
         AppInfo.dumpApplicationInfoList(TAG, "mAllAppsList.data", mBgAllAppsList.data);
