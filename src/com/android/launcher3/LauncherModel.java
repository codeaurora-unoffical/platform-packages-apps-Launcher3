/*
 * Copyright (C) 2008 The Android Open Source Project
 *
 * Licensed under the Apache License, Version 2.0 (the "License");
 * you may not use this file except in compliance with the License.
 * You may obtain a copy of the License at
 *
 *      http://www.apache.org/licenses/LICENSE-2.0
 *
 * Unless required by applicable law or agreed to in writing, software
 * distributed under the License is distributed on an "AS IS" BASIS,
 * WITHOUT WARRANTIES OR CONDITIONS OF ANY KIND, either express or implied.
 * See the License for the specific language governing permissions and
 * limitations under the License.
 */

package com.android.launcher3;

import android.appwidget.AppWidgetProviderInfo;
import android.content.BroadcastReceiver;
import android.content.ComponentName;
import android.content.ContentProviderOperation;
import android.content.ContentResolver;
import android.content.ContentValues;
import android.content.Context;
import android.content.Intent;
import android.content.IntentFilter;
<<<<<<< HEAD
import android.content.ServiceConnection;
import android.content.pm.PackageManager;
import android.content.pm.ResolveInfo;
import android.database.Cursor;
import android.graphics.Bitmap;
=======
import android.content.pm.LauncherActivityInfo;
>>>>>>> bd58aaec
import android.net.Uri;
import android.os.Binder;
import android.os.Handler;
import android.os.HandlerThread;
import android.os.IBinder;
import android.os.Looper;
import android.os.Process;
import android.os.RemoteException;
import android.os.SystemClock;
import android.os.Trace;
import android.os.UserHandle;
import android.support.annotation.Nullable;
import android.text.TextUtils;
import android.util.Log;
import android.util.LongSparseArray;
import android.util.MutableInt;

import com.android.launcher3.compat.AppWidgetManagerCompat;
import com.android.launcher3.compat.LauncherAppsCompat;
import com.android.launcher3.compat.PackageInstallerCompat;
import com.android.launcher3.compat.PackageInstallerCompat.PackageInstallInfo;
import com.android.launcher3.compat.UserManagerCompat;
import com.android.launcher3.config.ProviderConfig;
import com.android.launcher3.dynamicui.ExtractionUtils;
import com.android.launcher3.folder.Folder;
import com.android.launcher3.folder.FolderIcon;
import com.android.launcher3.graphics.LauncherIcons;
import com.android.launcher3.logging.FileLog;
import com.android.launcher3.model.AddWorkspaceItemsTask;
import com.android.launcher3.model.BgDataModel;
import com.android.launcher3.model.CacheDataUpdatedTask;
import com.android.launcher3.model.ExtendedModelTask;
import com.android.launcher3.model.GridSizeMigrationTask;
import com.android.launcher3.model.LoaderCursor;
import com.android.launcher3.model.ModelWriter;
import com.android.launcher3.model.PackageInstallStateChangedTask;
import com.android.launcher3.model.PackageItemInfo;
import com.android.launcher3.model.PackageUpdatedTask;
import com.android.launcher3.model.SdCardAvailableReceiver;
import com.android.launcher3.model.ShortcutsChangedTask;
import com.android.launcher3.model.UserLockStateChangedTask;
import com.android.launcher3.model.WidgetItem;
import com.android.launcher3.model.WidgetsModel;
import com.android.launcher3.provider.ImportDataTask;
import com.android.launcher3.provider.LauncherDbUtils;
import com.android.launcher3.shortcuts.DeepShortcutManager;
import com.android.launcher3.shortcuts.ShortcutInfoCompat;
import com.android.launcher3.shortcuts.ShortcutKey;
import com.android.launcher3.util.ComponentKey;
import com.android.launcher3.util.ManagedProfileHeuristic;
import com.android.launcher3.util.MultiHashMap;
import com.android.launcher3.util.PackageManagerHelper;
import com.android.launcher3.util.PackageUserKey;
import com.android.launcher3.util.Preconditions;
import com.android.launcher3.util.Provider;
import com.android.launcher3.util.Thunk;
import com.android.launcher3.util.ViewOnDrawExecutor;

import java.io.FileDescriptor;
import java.io.PrintWriter;
import java.lang.ref.WeakReference;
import java.util.ArrayList;
import java.util.Collections;
import java.util.Comparator;
import java.util.HashMap;
import java.util.HashSet;
import java.util.Iterator;
import java.util.List;
import java.util.Map;
import java.util.Set;
import java.util.concurrent.CancellationException;
import java.util.concurrent.Executor;

import com.qti.launcherunreadservice.IGetUnreadNumber;
import com.qti.launcherunreadservice.IUnreadNumberCallback;

/**
 * Maintains in-memory state of the Launcher. It is expected that there should be only one
 * LauncherModel object held in a static. Also provide APIs for updating the database state
 * for the Launcher.
 */
public class LauncherModel extends BroadcastReceiver
        implements LauncherAppsCompat.OnAppsChangedCallbackCompat {
    static final boolean DEBUG_LOADERS = false;
    private static final boolean DEBUG_RECEIVER = false;

    static final String TAG = "Launcher.Model";

    private static final int ITEMS_CHUNK = 6; // batch size for the workspace icons
    private static final long INVALID_SCREEN_ID = -1L;

    @Thunk final LauncherAppState mApp;
    @Thunk final Object mLock = new Object();
    @Thunk DeferredHandler mHandler = new DeferredHandler();
    @Thunk LoaderTask mLoaderTask;
    @Thunk boolean mIsLoaderTaskRunning;
    @Thunk boolean mHasLoaderCompletedOnce;
    @Thunk boolean mIsManagedHeuristicAppsUpdated;

    @Thunk static final HandlerThread sWorkerThread = new HandlerThread("launcher-loader");
    static {
        sWorkerThread.start();
    }
    @Thunk static final Handler sWorker = new Handler(sWorkerThread.getLooper());

    // Indicates whether the current model data is valid or not.
    // We start off with everything not loaded. After that, we assume that
    // our monitoring of the package manager provides all updates and we never
    // need to do a requery. This is only ever touched from the loader thread.
    private boolean mModelLoaded;
    public boolean isModelLoaded() {
        synchronized (mLock) {
            return mModelLoaded && mLoaderTask == null;
        }
    }

    /**
     * Set of runnables to be called on the background thread after the workspace binding
     * is complete.
     */
    static final ArrayList<Runnable> mBindCompleteRunnables = new ArrayList<Runnable>();

    @Thunk WeakReference<Callbacks> mCallbacks;

    // < only access in worker thread >
    private final AllAppsList mBgAllAppsList;
    // Entire list of widgets.
    private final WidgetsModel mBgWidgetsModel;

    private boolean mHasShortcutHostPermission;
    // Runnable to check if the shortcuts permission has changed.
    private final Runnable mShortcutPermissionCheckRunnable = new Runnable() {
        @Override
        public void run() {
            if (mModelLoaded) {
                boolean hasShortcutHostPermission =
                        DeepShortcutManager.getInstance(mApp.getContext()).hasHostPermission();
                if (hasShortcutHostPermission != mHasShortcutHostPermission) {
                    forceReload();
                }
            }
        }
    };

    /**
     * All the static data should be accessed on the background thread, A lock should be acquired
     * on this object when accessing any data from this model.
     */
    static final BgDataModel sBgDataModel = new BgDataModel();

    // </ only access in worker thread >

<<<<<<< HEAD
    private static final String LAUNCHER_UNREAD_SERVICE_PACKAGENAME =
            "com.qti.launcherunreadservice";
    private static final String LAUNCHER_UNREAD_SERVICE_CLASSNAME =
            "com.qti.launcherunreadservice.LauncherUnreadService";

    private IconCache mIconCache;
    private DeepShortcutManager mDeepShortcutManager;
=======
    private final IconCache mIconCache;
>>>>>>> bd58aaec

    private final LauncherAppsCompat mLauncherApps;
    private final UserManagerCompat mUserManager;

    public interface Callbacks {
        public boolean setLoadOnResume();
        public int getCurrentWorkspaceScreen();
        public void clearPendingBinds();
        public void startBinding();
        public void bindItems(ArrayList<ItemInfo> shortcuts, int start, int end,
                              boolean forceAnimateIcons);
        public void bindScreens(ArrayList<Long> orderedScreenIds);
        public void finishFirstPageBind(ViewOnDrawExecutor executor);
        public void finishBindingItems();
        public void bindAppWidget(LauncherAppWidgetInfo info);
        public void bindAllApplications(ArrayList<AppInfo> apps);
        public void bindAppsAdded(ArrayList<Long> newScreens,
                                  ArrayList<ItemInfo> addNotAnimated,
                                  ArrayList<ItemInfo> addAnimated,
                                  ArrayList<AppInfo> addedApps);
        public void bindAppsUpdated(ArrayList<AppInfo> apps);
        public void bindShortcutsChanged(ArrayList<ShortcutInfo> updated,
                ArrayList<ShortcutInfo> removed, UserHandle user);
        public void bindWidgetsRestored(ArrayList<LauncherAppWidgetInfo> widgets);
        public void bindRestoreItemsChange(HashSet<ItemInfo> updates);
        public void bindWorkspaceComponentsRemoved(
                HashSet<String> packageNames, HashSet<ComponentName> components,
                UserHandle user);
        public void bindAppInfosRemoved(ArrayList<AppInfo> appInfos);
        public void notifyWidgetProvidersChanged();
        public void bindAllWidgets(MultiHashMap<PackageItemInfo, WidgetItem> widgets);
        public void onPageBoundSynchronously(int page);
        public void executeOnNextDraw(ViewOnDrawExecutor executor);
        public void bindDeepShortcutMap(MultiHashMap<ComponentKey, String> deepShortcutMap);
    }

<<<<<<< HEAD
    private HashMap<ComponentName, UnreadInfo> mUnreadChangedMap =
            new HashMap<ComponentName, LauncherModel.UnreadInfo>();
    private Map mUnreadAppMap = Collections.synchronizedMap(new HashMap<ComponentName, Integer>());
    private IGetUnreadNumber mUnreadNumberService;
    private boolean mAppIconReloaded = false;
    private IBinder mToken = new Binder();

    private class UnreadInfo {
        ComponentName mComponentName;
        int mUnreadNum;

        public UnreadInfo(ComponentName componentName, int unreadNum) {
            mComponentName = componentName;
            mUnreadNum = unreadNum;
        }
    }

    private class UnreadNumberChangeTask implements Runnable {
        public void run() {
            ArrayList<UnreadInfo> unreadInfos = new ArrayList<LauncherModel.UnreadInfo>();
            synchronized (mUnreadChangedMap) {
                unreadInfos.addAll(mUnreadChangedMap.values());
                mUnreadChangedMap.clear();
            }

            final Callbacks callbacks = getCallback();
            if (callbacks == null) {
                Log.w(TAG, "Nobody to tell about the new app.  Launcher is probably loading.");
                return;
            }

            final ArrayList<AppInfo> unreadChangeFinal = new ArrayList<AppInfo>();
            for (UnreadInfo uInfo : unreadInfos) {
                AppInfo info = mBgAllAppsList.unreadNumbersChanged(mApp.getContext(),
                        uInfo.mComponentName, uInfo.mUnreadNum);
                if (info != null) {
                    unreadChangeFinal.add(info);
                }
            }

            // update the mainmenu icon
            if (unreadChangeFinal.isEmpty()) return;
            mHandler.post(new Runnable() {
                public void run() {
                    Callbacks cb = getCallback();
                    if (cb != null && callbacks == cb) {
                        cb.bindAppsUpdated(unreadChangeFinal);
                    }
                }
            });
            // update the workspace shortcuts icon
            final UserHandleCompat user = UserHandleCompat.myUserHandle();
            final ArrayList<ShortcutInfo> updatedShortcuts = new ArrayList<>();
            synchronized (sBgLock) {
                for (ItemInfo info : sBgItemsIdMap) {
                    if (info instanceof ShortcutInfo && user.equals(info.user)
                            && info.itemType == LauncherSettings.Favorites.ITEM_TYPE_APPLICATION) {
                        ShortcutInfo si = (ShortcutInfo) info;
                        ComponentName cn = si.getTargetComponent();
                        if (cn != null && unreadContains(unreadChangeFinal, cn)) {
                            si.updateIcon(mIconCache);
                            updatedShortcuts.add(si);
                        }
                    }
                }
            }

            if (!updatedShortcuts.isEmpty()) {
                mHandler.post(new Runnable() {

                    public void run() {
                        Callbacks cb = getCallback();
                        if (cb != null && callbacks == cb) {
                            cb.bindShortcutsChanged(updatedShortcuts,
                                    new ArrayList<ShortcutInfo>(), user);
                        }
                    }
                });
            }
        }
        private boolean unreadContains(ArrayList<AppInfo> unreadList, ComponentName cn) {
            for (AppInfo info : unreadList) {
                if (info.componentName.equals(cn)) {
                    return true;
                }
            }
            return false;
        }
    }

    private UnreadNumberChangeTask mUnreadUpdateTask = new UnreadNumberChangeTask();

    private IUnreadNumberCallback.Stub mUnreadNumberCallback = new IUnreadNumberCallback.Stub(){

        @Override
        public void onUnreadNumberChanged(ComponentName componentName, int unreadNum){
            if (componentName == null) return;
            synchronized (mUnreadChangedMap) {
                mUnreadChangedMap.put(componentName, new UnreadInfo(componentName, unreadNum));
            }
            postUnreadTask();
        }
    };

    private ServiceConnection mConnection = new ServiceConnection() {
        @Override
        public void onServiceConnected(ComponentName name, IBinder service) {
            mUnreadNumberService = IGetUnreadNumber.Stub.asInterface(service);
            try {
                if(mUnreadNumberService != null){
                    Log.d(TAG,"LauncherModel Unread Service onServiceConnected");
                    mUnreadAppMap = mUnreadNumberService.GetUnreadNumber();
                    mUnreadNumberService.registerUnreadNumberCallback(mToken,
                            mUnreadNumberCallback);
                }
            } catch (RemoteException ex) {
                Log.e(TAG,"exception "+ex.toString());
            }
            updateUnreadIcon(mUnreadAppMap);
        }
        @Override
        public void onServiceDisconnected(ComponentName name) {
            mUnreadNumberService = null;
        }
    };

    public interface ItemInfoFilter {
        public boolean filterItem(ItemInfo parent, ItemInfo info, ComponentName cn);
    }

    LauncherModel(LauncherAppState app, IconCache iconCache, AppFilter appFilter,
            DeepShortcutManager deepShortcutManager) {
=======
    LauncherModel(LauncherAppState app, IconCache iconCache, AppFilter appFilter) {
>>>>>>> bd58aaec
        Context context = app.getContext();
        mApp = app;
        mBgAllAppsList = new AllAppsList(iconCache, appFilter);
        mBgWidgetsModel = new WidgetsModel(iconCache, appFilter);
        mIconCache = iconCache;

        mLauncherApps = LauncherAppsCompat.getInstance(context);
        mUserManager = UserManagerCompat.getInstance(context);
    }

    /** Runs the specified runnable immediately if called from the main thread, otherwise it is
     * posted on the main thread handler. */
    private void runOnMainThread(Runnable r) {
        if (sWorkerThread.getThreadId() == Process.myTid()) {
            // If we are on the worker thread, post onto the main handler
            mHandler.post(r);
        } else {
            r.run();
        }
    }

    /** Runs the specified runnable immediately if called from the worker thread, otherwise it is
     * posted on the worker thread handler. */
    private static void runOnWorkerThread(Runnable r) {
        if (sWorkerThread.getThreadId() == Process.myTid()) {
            r.run();
        } else {
            // If we are not on the worker thread, then post to the worker handler
            sWorker.post(r);
        }
    }

    public void setPackageState(PackageInstallInfo installInfo) {
        enqueueModelUpdateTask(new PackageInstallStateChangedTask(installInfo));
    }

    /**
     * Updates the icons and label of all pending icons for the provided package name.
     */
    public void updateSessionDisplayInfo(final String packageName) {
        HashSet<String> packages = new HashSet<>();
        packages.add(packageName);
        enqueueModelUpdateTask(new CacheDataUpdatedTask(
                CacheDataUpdatedTask.OP_SESSION_UPDATE, Process.myUserHandle(), packages));
    }

    /**
     * Adds the provided items to the workspace.
     */
    public void addAndBindAddedWorkspaceItems(List<ItemInfo> workspaceApps) {
        addAndBindAddedWorkspaceItems(Provider.of(workspaceApps));
    }

    /**
     * Adds the provided items to the workspace.
     */
    public void addAndBindAddedWorkspaceItems(
            Provider<List<ItemInfo>> appsProvider) {
        enqueueModelUpdateTask(new AddWorkspaceItemsTask(appsProvider));
    }

    public ModelWriter getWriter(boolean hasVerticalHotseat) {
        return new ModelWriter(mApp.getContext(), sBgDataModel, hasVerticalHotseat);
    }

    static void checkItemInfoLocked(
            final long itemId, final ItemInfo item, StackTraceElement[] stackTrace) {
        ItemInfo modelItem = sBgDataModel.itemsIdMap.get(itemId);
        if (modelItem != null && item != modelItem) {
            // check all the data is consistent
            if (modelItem instanceof ShortcutInfo && item instanceof ShortcutInfo) {
                ShortcutInfo modelShortcut = (ShortcutInfo) modelItem;
                ShortcutInfo shortcut = (ShortcutInfo) item;
                if (modelShortcut.title.toString().equals(shortcut.title.toString()) &&
                        modelShortcut.intent.filterEquals(shortcut.intent) &&
                        modelShortcut.id == shortcut.id &&
                        modelShortcut.itemType == shortcut.itemType &&
                        modelShortcut.container == shortcut.container &&
                        modelShortcut.screenId == shortcut.screenId &&
                        modelShortcut.cellX == shortcut.cellX &&
                        modelShortcut.cellY == shortcut.cellY &&
                        modelShortcut.spanX == shortcut.spanX &&
                        modelShortcut.spanY == shortcut.spanY) {
                    // For all intents and purposes, this is the same object
                    return;
                }
            }

            // the modelItem needs to match up perfectly with item if our model is
            // to be consistent with the database-- for now, just require
            // modelItem == item or the equality check above
            String msg = "item: " + ((item != null) ? item.toString() : "null") +
                    "modelItem: " +
                    ((modelItem != null) ? modelItem.toString() : "null") +
                    "Error: ItemInfo passed to checkItemInfo doesn't match original";
            RuntimeException e = new RuntimeException(msg);
            if (stackTrace != null) {
                e.setStackTrace(stackTrace);
            }
            throw e;
        }
    }

    static void checkItemInfo(final ItemInfo item) {
        final StackTraceElement[] stackTrace = new Throwable().getStackTrace();
        final long itemId = item.id;
        Runnable r = new Runnable() {
            public void run() {
                synchronized (sBgDataModel) {
                    checkItemInfoLocked(itemId, item, stackTrace);
                }
            }
        };
        runOnWorkerThread(r);
    }

    /**
     * Update the order of the workspace screens in the database. The array list contains
     * a list of screen ids in the order that they should appear.
     */
    public static void updateWorkspaceScreenOrder(Context context, final ArrayList<Long> screens) {
        final ArrayList<Long> screensCopy = new ArrayList<Long>(screens);
        final ContentResolver cr = context.getContentResolver();
        final Uri uri = LauncherSettings.WorkspaceScreens.CONTENT_URI;

        // Remove any negative screen ids -- these aren't persisted
        Iterator<Long> iter = screensCopy.iterator();
        while (iter.hasNext()) {
            long id = iter.next();
            if (id < 0) {
                iter.remove();
            }
        }

        Runnable r = new Runnable() {
            @Override
            public void run() {
                ArrayList<ContentProviderOperation> ops = new ArrayList<ContentProviderOperation>();
                // Clear the table
                ops.add(ContentProviderOperation.newDelete(uri).build());
                int count = screensCopy.size();
                for (int i = 0; i < count; i++) {
                    ContentValues v = new ContentValues();
                    long screenId = screensCopy.get(i);
                    v.put(LauncherSettings.WorkspaceScreens._ID, screenId);
                    v.put(LauncherSettings.WorkspaceScreens.SCREEN_RANK, i);
                    ops.add(ContentProviderOperation.newInsert(uri).withValues(v).build());
                }

                try {
                    cr.applyBatch(LauncherProvider.AUTHORITY, ops);
                } catch (Exception ex) {
                    throw new RuntimeException(ex);
                }

                synchronized (sBgDataModel) {
                    sBgDataModel.workspaceScreens.clear();
                    sBgDataModel.workspaceScreens.addAll(screensCopy);
                }
            }
        };
        runOnWorkerThread(r);
    }

    /**
     * Set this as the current Launcher activity object for the loader.
     */
    public void initialize(Callbacks callbacks) {
        synchronized (mLock) {
            Preconditions.assertUIThread();
            // Remove any queued UI runnables
            mHandler.cancelAll();
            mCallbacks = new WeakReference<>(callbacks);
        }
    }

    @Override
    public void onPackageChanged(String packageName, UserHandle user) {
        int op = PackageUpdatedTask.OP_UPDATE;
        enqueueModelUpdateTask(new PackageUpdatedTask(op, user, packageName));
    }

    @Override
    public void onPackageRemoved(String packageName, UserHandle user) {
        onPackagesRemoved(user, packageName);
    }

    public void onPackagesRemoved(UserHandle user, String... packages) {
        int op = PackageUpdatedTask.OP_REMOVE;
        enqueueModelUpdateTask(new PackageUpdatedTask(op, user, packages));
    }

    @Override
    public void onPackageAdded(String packageName, UserHandle user) {
        int op = PackageUpdatedTask.OP_ADD;
        enqueueModelUpdateTask(new PackageUpdatedTask(op, user, packageName));
    }

    @Override
    public void onPackagesAvailable(String[] packageNames, UserHandle user,
            boolean replacing) {
        enqueueModelUpdateTask(
                new PackageUpdatedTask(PackageUpdatedTask.OP_UPDATE, user, packageNames));
    }

    @Override
    public void onPackagesUnavailable(String[] packageNames, UserHandle user,
            boolean replacing) {
        if (!replacing) {
            enqueueModelUpdateTask(new PackageUpdatedTask(
                    PackageUpdatedTask.OP_UNAVAILABLE, user, packageNames));
        }
    }

    @Override
    public void onPackagesSuspended(String[] packageNames, UserHandle user) {
        enqueueModelUpdateTask(new PackageUpdatedTask(
                PackageUpdatedTask.OP_SUSPEND, user, packageNames));
    }

    @Override
    public void onPackagesUnsuspended(String[] packageNames, UserHandle user) {
        enqueueModelUpdateTask(new PackageUpdatedTask(
                PackageUpdatedTask.OP_UNSUSPEND, user, packageNames));
    }

    @Override
    public void onShortcutsChanged(String packageName, List<ShortcutInfoCompat> shortcuts,
            UserHandle user) {
        enqueueModelUpdateTask(new ShortcutsChangedTask(packageName, shortcuts, user, true));
    }

    public void updatePinnedShortcuts(String packageName, List<ShortcutInfoCompat> shortcuts,
            UserHandle user) {
        enqueueModelUpdateTask(new ShortcutsChangedTask(packageName, shortcuts, user, false));
    }

    /**
     * Call from the handler for ACTION_PACKAGE_ADDED, ACTION_PACKAGE_REMOVED and
     * ACTION_PACKAGE_CHANGED.
     */
    @Override
    public void onReceive(Context context, Intent intent) {
        if (DEBUG_RECEIVER) Log.d(TAG, "onReceive intent=" + intent);

        final String action = intent.getAction();
        if (Intent.ACTION_LOCALE_CHANGED.equals(action)) {
            // If we have changed locale we need to clear out the labels in all apps/workspace.
            forceReload();
        } else if (Intent.ACTION_MANAGED_PROFILE_ADDED.equals(action)
                || Intent.ACTION_MANAGED_PROFILE_REMOVED.equals(action)) {
            UserManagerCompat.getInstance(context).enableAndResetCache();
            forceReload();
        } else if (Intent.ACTION_MANAGED_PROFILE_AVAILABLE.equals(action) ||
                Intent.ACTION_MANAGED_PROFILE_UNAVAILABLE.equals(action) ||
                Intent.ACTION_MANAGED_PROFILE_UNLOCKED.equals(action)) {
            UserHandle user = intent.getParcelableExtra(Intent.EXTRA_USER);
            if (user != null) {
                if (Intent.ACTION_MANAGED_PROFILE_AVAILABLE.equals(action) ||
                        Intent.ACTION_MANAGED_PROFILE_UNAVAILABLE.equals(action)) {
                    enqueueModelUpdateTask(new PackageUpdatedTask(
                            PackageUpdatedTask.OP_USER_AVAILABILITY_CHANGE, user));
                }

                // ACTION_MANAGED_PROFILE_UNAVAILABLE sends the profile back to locked mode, so
                // we need to run the state change task again.
                if (Intent.ACTION_MANAGED_PROFILE_UNAVAILABLE.equals(action) ||
                        Intent.ACTION_MANAGED_PROFILE_UNLOCKED.equals(action)) {
                    enqueueModelUpdateTask(new UserLockStateChangedTask(user));
                }
            }
        } else if (Intent.ACTION_WALLPAPER_CHANGED.equals(action)) {
            ExtractionUtils.startColorExtractionServiceIfNecessary(context);
        }
    }

    /**
     * Reloads the workspace items from the DB and re-binds the workspace. This should generally
     * not be called as DB updates are automatically followed by UI update
     */
    public void forceReload() {
        synchronized (mLock) {
            // Stop any existing loaders first, so they don't set mModelLoaded to true later
            stopLoaderLocked();
            mModelLoaded = false;
        }

<<<<<<< HEAD
        final ContentValues values = new ContentValues();
        final ContentResolver cr = context.getContentResolver();
        item.onAddToDatabase(context, values);

        item.id = LauncherSettings.Settings.call(cr, LauncherSettings.Settings.METHOD_NEW_ITEM_ID)
                .getLong(LauncherSettings.Settings.EXTRA_VALUE);

        values.put(LauncherSettings.Favorites._ID, item.id);

        final StackTraceElement[] stackTrace = new Throwable().getStackTrace();
        Runnable r = new Runnable() {
            public void run() {
                cr.insert(LauncherSettings.Favorites.CONTENT_URI, values);

                // Lock on mBgLock *after* the db operation
                synchronized (sBgLock) {
                    checkItemInfoLocked(item.id, item, stackTrace);
                    sBgItemsIdMap.put(item.id, item);
                    switch (item.itemType) {
                        case LauncherSettings.Favorites.ITEM_TYPE_FOLDER:
                            sBgFolders.put(item.id, (FolderInfo) item);
                            // Fall through
                        case LauncherSettings.Favorites.ITEM_TYPE_APPLICATION:
                        case LauncherSettings.Favorites.ITEM_TYPE_SHORTCUT:
                        case LauncherSettings.Favorites.ITEM_TYPE_DEEP_SHORTCUT:
                            if (item.container == LauncherSettings.Favorites.CONTAINER_DESKTOP ||
                                    item.container == LauncherSettings.Favorites.CONTAINER_HOTSEAT) {
                                sBgWorkspaceItems.add(item);
                            } else {
                                if (!sBgFolders.containsKey(item.container)) {
                                    // Adding an item to a folder that doesn't exist.
                                    String msg = "adding item: " + item + " to a folder that " +
                                            " doesn't exist";
                                    Log.e(TAG, msg);
                                }
                            }
                            if (item.itemType == LauncherSettings.Favorites.ITEM_TYPE_DEEP_SHORTCUT) {
                                incrementPinnedShortcutCount(
                                        ShortcutKey.fromShortcutInfo((ShortcutInfo) item),
                                        true /* shouldPin */);
                            }
                            break;
                        case LauncherSettings.Favorites.ITEM_TYPE_APPWIDGET:
                            sBgAppWidgets.add((LauncherAppWidgetInfo) item);
                            break;
                    }
                }
            }
        };
        runOnWorkerThread(r);
    }

    private static ArrayList<ItemInfo> getItemsByPackageName(
            final String pn, final UserHandleCompat user) {
        ItemInfoFilter filter  = new ItemInfoFilter() {
            @Override
            public boolean filterItem(ItemInfo parent, ItemInfo info, ComponentName cn) {
                return cn.getPackageName().equals(pn) && info.user.equals(user);
            }
        };
        return filterItemInfos(sBgItemsIdMap, filter);
    }

    /**
     * Removes all the items from the database corresponding to the specified package.
     */
    static void deletePackageFromDatabase(Context context, final String pn,
            final UserHandleCompat user) {
        deleteItemsFromDatabase(context, getItemsByPackageName(pn, user));
    }

    /**
     * Removes the specified item from the database
     */
    public static void deleteItemFromDatabase(Context context, final ItemInfo item) {
        ArrayList<ItemInfo> items = new ArrayList<ItemInfo>();
        items.add(item);
        deleteItemsFromDatabase(context, items);
    }

    /**
     * Removes the specified items from the database
     */
    static void deleteItemsFromDatabase(Context context, final ArrayList<? extends ItemInfo> items) {
        final ContentResolver cr = context.getContentResolver();
        Runnable r = new Runnable() {
            public void run() {
                for (ItemInfo item : items) {
                    final Uri uri = LauncherSettings.Favorites.getContentUri(item.id);
                    cr.delete(uri, null, null);

                    // Lock on mBgLock *after* the db operation
                    synchronized (sBgLock) {
                        switch (item.itemType) {
                            case LauncherSettings.Favorites.ITEM_TYPE_FOLDER:
                                sBgFolders.remove(item.id);
                                for (ItemInfo info: sBgItemsIdMap) {
                                    if (info.container == item.id) {
                                        // We are deleting a folder which still contains items that
                                        // think they are contained by that folder.
                                        String msg = "deleting a folder (" + item + ") which still " +
                                                "contains items (" + info + ")";
                                        Log.e(TAG, msg);
                                    }
                                }
                                sBgWorkspaceItems.remove(item);
                                break;
                            case LauncherSettings.Favorites.ITEM_TYPE_DEEP_SHORTCUT:
                                decrementPinnedShortcutCount(ShortcutKey.fromShortcutInfo(
                                        (ShortcutInfo) item));
                                // Fall through.
                            case LauncherSettings.Favorites.ITEM_TYPE_APPLICATION:
                            case LauncherSettings.Favorites.ITEM_TYPE_SHORTCUT:
                                sBgWorkspaceItems.remove(item);
                                break;
                            case LauncherSettings.Favorites.ITEM_TYPE_APPWIDGET:
                                sBgAppWidgets.remove((LauncherAppWidgetInfo) item);
                                break;
                        }
                        sBgItemsIdMap.remove(item.id);
                    }
                }
            }
        };
        runOnWorkerThread(r);
    }

    /**
     * Decrement the count for the given pinned shortcut, unpinning it if the count becomes 0.
     */
    private static void decrementPinnedShortcutCount(final ShortcutKey pinnedShortcut) {
        synchronized (sBgLock) {
            MutableInt count = sBgPinnedShortcutCounts.get(pinnedShortcut);
            if (count == null || --count.value == 0) {
                LauncherAppState.getInstance().getShortcutManager().unpinShortcut(pinnedShortcut);
            }
        }
    }

    /**
     * Increment the count for the given shortcut, pinning it if the count becomes 1.
     *
     * As an optimization, the caller can pass shouldPin == false to avoid
     * unnecessary RPC's if the shortcut is already pinned.
     */
    private static void incrementPinnedShortcutCount(ShortcutKey pinnedShortcut, boolean shouldPin) {
        synchronized (sBgLock) {
            MutableInt count = sBgPinnedShortcutCounts.get(pinnedShortcut);
            if (count == null) {
                count = new MutableInt(1);
                sBgPinnedShortcutCounts.put(pinnedShortcut, count);
            } else {
                count.value++;
            }
            if (shouldPin && count.value == 1) {
                LauncherAppState.getInstance().getShortcutManager().pinShortcut(pinnedShortcut);
            }
        }
    }

    /**
     * Update the order of the workspace screens in the database. The array list contains
     * a list of screen ids in the order that they should appear.
     */
    public void updateWorkspaceScreenOrder(Context context, final ArrayList<Long> screens) {
        final ArrayList<Long> screensCopy = new ArrayList<Long>(screens);
        final ContentResolver cr = context.getContentResolver();
        final Uri uri = LauncherSettings.WorkspaceScreens.CONTENT_URI;

        // Remove any negative screen ids -- these aren't persisted
        Iterator<Long> iter = screensCopy.iterator();
        while (iter.hasNext()) {
            long id = iter.next();
            if (id < 0) {
                iter.remove();
            }
        }

        Runnable r = new Runnable() {
            @Override
            public void run() {
                ArrayList<ContentProviderOperation> ops = new ArrayList<ContentProviderOperation>();
                // Clear the table
                ops.add(ContentProviderOperation.newDelete(uri).build());
                int count = screensCopy.size();
                for (int i = 0; i < count; i++) {
                    ContentValues v = new ContentValues();
                    long screenId = screensCopy.get(i);
                    v.put(LauncherSettings.WorkspaceScreens._ID, screenId);
                    v.put(LauncherSettings.WorkspaceScreens.SCREEN_RANK, i);
                    ops.add(ContentProviderOperation.newInsert(uri).withValues(v).build());
                }

                try {
                    cr.applyBatch(LauncherProvider.AUTHORITY, ops);
                } catch (Exception ex) {
                    throw new RuntimeException(ex);
                }

                synchronized (sBgLock) {
                    sBgWorkspaceScreens.clear();
                    sBgWorkspaceScreens.addAll(screensCopy);
                }
            }
        };
        runOnWorkerThread(r);
    }

    /**
     * Remove the specified folder and all its contents from the database.
     */
    public static void deleteFolderAndContentsFromDatabase(Context context, final FolderInfo info) {
        final ContentResolver cr = context.getContentResolver();

        Runnable r = new Runnable() {
            public void run() {
                cr.delete(LauncherSettings.Favorites.getContentUri(info.id), null, null);
                // Lock on mBgLock *after* the db operation
                synchronized (sBgLock) {
                    sBgItemsIdMap.remove(info.id);
                    sBgFolders.remove(info.id);
                    sBgWorkspaceItems.remove(info);
                }

                cr.delete(LauncherSettings.Favorites.CONTENT_URI,
                        LauncherSettings.Favorites.CONTAINER + "=" + info.id, null);
                // Lock on mBgLock *after* the db operation
                synchronized (sBgLock) {
                    for (ItemInfo childInfo : info.contents) {
                        sBgItemsIdMap.remove(childInfo.id);
                    }
                }
            }
        };
        runOnWorkerThread(r);
    }

    /**
     * Set this as the current Launcher activity object for the loader.
     */
    public void initialize(Callbacks callbacks) {
        synchronized (mLock) {
            Preconditions.assertUIThread();
            // Remove any queued UI runnables
            mHandler.cancelAll();
            mCallbacks = new WeakReference<>(callbacks);
        }
    }

    private void updateUnreadIcon(Map unreadMap) {
        Iterator iter = unreadMap.entrySet().iterator();
        while (iter.hasNext()) {
            Map.Entry entry = (Map.Entry) iter.next();
            ComponentName componentName = (ComponentName) entry.getKey();
            int unreadNumber = (int) entry.getValue();
            synchronized (mUnreadChangedMap) {
                mUnreadChangedMap.put(componentName, new UnreadInfo(componentName, unreadNumber));
            }
        }
        postUnreadTask();
    }

    private void postUnreadTask() {
        sWorker.removeCallbacks(mUnreadUpdateTask);
        sWorker.post(mUnreadUpdateTask);
    }

    public int getUnreadNumberOfComponent(ComponentName componentName) {
        int unreadNum = -1;
        if(mAppIconReloaded && (mUnreadAppMap != null)
                && mUnreadAppMap.containsKey(componentName)){
            unreadNum = (int) mUnreadAppMap.get(componentName);
        }
        return unreadNum;
    }

    /**
     * bind unread number service if service is not connected when onResume
     */
    public void bindUnreadService(){
        if (Utilities.isUnreadCountEnabled(mApp.getContext())
                && mUnreadNumberService == null) {
            Intent intent = new Intent();
            ComponentName componentName = new ComponentName(LAUNCHER_UNREAD_SERVICE_PACKAGENAME,
                    LAUNCHER_UNREAD_SERVICE_CLASSNAME);
            intent.setComponent(componentName);

            Intent requestIntent = Utilities.
                    createExplicitFromImplicitIntent(mApp.getContext(), intent);
            if (requestIntent != null) {
                final Intent eIntent = new Intent(requestIntent);
                mApp.getContext().bindService(eIntent, mConnection, Context.BIND_AUTO_CREATE);
            }
        }
    }

    /**
     * unbind unread number service when Launcher Activity is destroyed.
     */
    public void unbindUnreadService(){
        if (mUnreadNumberService != null){
            sWorker.removeCallbacks(mUnreadUpdateTask);
            try{
                mUnreadNumberService.unRegisterUnreadNumberCallback(mToken);
                mApp.getContext().unbindService(mConnection);
            }catch (Exception e){
                Log.e(TAG,"exception == "+e.toString());
            }
            mUnreadNumberService = null;
        }
    }

    @Override
    public void onPackageChanged(String packageName, UserHandleCompat user) {
        int op = PackageUpdatedTask.OP_UPDATE;
        enqueueItemUpdatedTask(new PackageUpdatedTask(op, new String[] { packageName },
                user));
    }

    @Override
    public void onPackageRemoved(String packageName, UserHandleCompat user) {
        int op = PackageUpdatedTask.OP_REMOVE;
        enqueueItemUpdatedTask(new PackageUpdatedTask(op, new String[] { packageName },
                user));
    }

    @Override
    public void onPackageAdded(String packageName, UserHandleCompat user) {
        int op = PackageUpdatedTask.OP_ADD;
        enqueueItemUpdatedTask(new PackageUpdatedTask(op, new String[] { packageName },
                user));
    }

    @Override
    public void onPackagesAvailable(String[] packageNames, UserHandleCompat user,
            boolean replacing) {
        enqueueItemUpdatedTask(
                new PackageUpdatedTask(PackageUpdatedTask.OP_UPDATE, packageNames, user));
    }

    @Override
    public void onPackagesUnavailable(String[] packageNames, UserHandleCompat user,
            boolean replacing) {
        if (!replacing) {
            enqueueItemUpdatedTask(new PackageUpdatedTask(
                    PackageUpdatedTask.OP_UNAVAILABLE, packageNames,
                    user));
        }
    }

    @Override
    public void onPackagesSuspended(String[] packageNames, UserHandleCompat user) {
        enqueueItemUpdatedTask(new PackageUpdatedTask(
                PackageUpdatedTask.OP_SUSPEND, packageNames,
                user));
    }

    @Override
    public void onPackagesUnsuspended(String[] packageNames, UserHandleCompat user) {
        enqueueItemUpdatedTask(new PackageUpdatedTask(
                PackageUpdatedTask.OP_UNSUSPEND, packageNames,
                user));
    }

    @Override
    public void onShortcutsChanged(String packageName, List<ShortcutInfoCompat> shortcuts,
            UserHandleCompat user) {
        enqueueItemUpdatedTask(new ShortcutsChangedTask(packageName, shortcuts, user, true));
    }

    public void updatePinnedShortcuts(String packageName, List<ShortcutInfoCompat> shortcuts,
            UserHandleCompat user) {
        enqueueItemUpdatedTask(new ShortcutsChangedTask(packageName, shortcuts, user, false));
    }

    /**
     * Call from the handler for ACTION_PACKAGE_ADDED, ACTION_PACKAGE_REMOVED and
     * ACTION_PACKAGE_CHANGED.
     */
    @Override
    public void onReceive(Context context, Intent intent) {
        if (DEBUG_RECEIVER) Log.d(TAG, "onReceive intent=" + intent);

        final String action = intent.getAction();
        if (Intent.ACTION_LOCALE_CHANGED.equals(action)) {
            // If we have changed locale we need to clear out the labels in all apps/workspace.
            forceReload();
        } else if (Intent.ACTION_MANAGED_PROFILE_ADDED.equals(action)
                || Intent.ACTION_MANAGED_PROFILE_REMOVED.equals(action)) {
            UserManagerCompat.getInstance(context).enableAndResetCache();
            forceReload();
        } else if (Intent.ACTION_MANAGED_PROFILE_AVAILABLE.equals(action) ||
                Intent.ACTION_MANAGED_PROFILE_UNAVAILABLE.equals(action) ||
                Intent.ACTION_MANAGED_PROFILE_UNLOCKED.equals(action)) {
            UserHandleCompat user = UserHandleCompat.fromIntent(intent);
            if (user != null) {
                if (Intent.ACTION_MANAGED_PROFILE_AVAILABLE.equals(action) ||
                        Intent.ACTION_MANAGED_PROFILE_UNAVAILABLE.equals(action)) {
                    enqueueItemUpdatedTask(new PackageUpdatedTask(
                            PackageUpdatedTask.OP_USER_AVAILABILITY_CHANGE,
                            new String[0], user));
                }

                // ACTION_MANAGED_PROFILE_UNAVAILABLE sends the profile back to locked mode, so
                // we need to run the state change task again.
                if (Intent.ACTION_MANAGED_PROFILE_UNAVAILABLE.equals(action) ||
                        Intent.ACTION_MANAGED_PROFILE_UNLOCKED.equals(action)) {
                    enqueueItemUpdatedTask(new UserLockStateChangedTask(user));
                }
            }
        } else if (Intent.ACTION_WALLPAPER_CHANGED.equals(action)) {
            ExtractionUtils.startColorExtractionServiceIfNecessary(context);
        }
    }

    void forceReload() {
        resetLoadedState(true, true);

=======
>>>>>>> bd58aaec
        // Do this here because if the launcher activity is running it will be restarted.
        // If it's not running startLoaderFromBackground will merely tell it that it needs
        // to reload.
        startLoaderFromBackground();
    }
<<<<<<< HEAD

    public void resetLoadedState(boolean resetAllAppsLoaded, boolean resetWorkspaceLoaded) {
        synchronized (mLock) {
            // Stop any existing loaders first, so they don't set mAllAppsLoaded or
            // mWorkspaceLoaded to true later
            stopLoaderLocked();
            if (resetAllAppsLoaded) mAllAppsLoaded = false;
            if (resetWorkspaceLoaded) mWorkspaceLoaded = false;
            // Always reset deep shortcuts loaded.
            // TODO: why?
            mDeepShortcutsLoaded = false;
        }
    }
=======
>>>>>>> bd58aaec

    /**
     * When the launcher is in the background, it's possible for it to miss paired
     * configuration changes.  So whenever we trigger the loader from the background
     * tell the launcher that it needs to re-run the loader when it comes back instead
     * of doing it now.
     */
    public void startLoaderFromBackground() {
        mAppIconReloaded = true;
        Callbacks callbacks = getCallback();
        if (callbacks != null) {
            // Only actually run the loader if they're not paused.
            if (!callbacks.setLoadOnResume()) {
                startLoader(callbacks.getCurrentWorkspaceScreen());
            }
        }
    }

    /**
     * If there is already a loader task running, tell it to stop.
     */
    private void stopLoaderLocked() {
        LoaderTask oldTask = mLoaderTask;
        if (oldTask != null) {
            oldTask.stopLocked();
        }
    }

    public boolean isCurrentCallbacks(Callbacks callbacks) {
        return (mCallbacks != null && mCallbacks.get() == callbacks);
    }

    /**
     * Starts the loader. Tries to bind {@params synchronousBindPage} synchronously if possible.
     * @return true if the page could be bound synchronously.
     */
    public boolean startLoader(int synchronousBindPage) {
        // Enable queue before starting loader. It will get disabled in Launcher#finishBindingItems
        InstallShortcutReceiver.enableInstallQueue();
        synchronized (mLock) {
            // Don't bother to start the thread if we know it's not going to do anything
            if (mCallbacks != null && mCallbacks.get() != null) {
                final Callbacks oldCallbacks = mCallbacks.get();
                // Clear any pending bind-runnables from the synchronized load process.
                runOnMainThread(new Runnable() {
                    public void run() {
                        oldCallbacks.clearPendingBinds();
                    }
                });

                // If there is already one running, tell it to stop.
                stopLoaderLocked();
                mLoaderTask = new LoaderTask(mApp.getContext(), synchronousBindPage);
                if (synchronousBindPage != PagedView.INVALID_RESTORE_PAGE
                        && mModelLoaded && !mIsLoaderTaskRunning) {
                    mLoaderTask.runBindSynchronousPage(synchronousBindPage);
                    return true;
                } else {
                    sWorkerThread.setPriority(Thread.NORM_PRIORITY);
                    sWorker.post(mLoaderTask);
                }
            }
        }
        return false;
    }

    public void stopLoader() {
        synchronized (mLock) {
            if (mLoaderTask != null) {
                mLoaderTask.stopLocked();
            }
        }
    }

    /**
     * Loads the workspace screen ids in an ordered list.
     */
    public static ArrayList<Long> loadWorkspaceScreensDb(Context context) {
        final ContentResolver contentResolver = context.getContentResolver();
        final Uri screensUri = LauncherSettings.WorkspaceScreens.CONTENT_URI;

        // Get screens ordered by rank.
        return LauncherDbUtils.getScreenIdsFromCursor(contentResolver.query(
                screensUri, null, null, null, LauncherSettings.WorkspaceScreens.SCREEN_RANK));
    }

    /**
     * Runnable for the thread that loads the contents of the launcher:
     *   - workspace icons
     *   - widgets
     *   - all apps icons
     *   - deep shortcuts within apps
     */
    private class LoaderTask implements Runnable {
        private Context mContext;
        private int mPageToBindFirst;

        @Thunk boolean mIsLoadingAndBindingWorkspace;
        private boolean mStopped;
        @Thunk boolean mLoadAndBindStepFinished;

        LoaderTask(Context context, int pageToBindFirst) {
            mContext = context;
            mPageToBindFirst = pageToBindFirst;
        }

        private void waitForIdle() {
            // Wait until the either we're stopped or the other threads are done.
            // This way we don't start loading all apps until the workspace has settled
            // down.
            synchronized (LoaderTask.this) {
                final long workspaceWaitTime = DEBUG_LOADERS ? SystemClock.uptimeMillis() : 0;

                mHandler.postIdle(new Runnable() {
                        public void run() {
                            synchronized (LoaderTask.this) {
                                mLoadAndBindStepFinished = true;
                                if (DEBUG_LOADERS) {
                                    Log.d(TAG, "done with previous binding step");
                                }
                                LoaderTask.this.notify();
                            }
                        }
                    });

                while (!mStopped && !mLoadAndBindStepFinished) {
                    try {
                        // Just in case mFlushingWorkerThread changes but we aren't woken up,
                        // wait no longer than 1sec at a time
                        this.wait(1000);
                    } catch (InterruptedException ex) {
                        // Ignore
                    }
                }
                if (DEBUG_LOADERS) {
                    Log.d(TAG, "waited "
                            + (SystemClock.uptimeMillis()-workspaceWaitTime)
                            + "ms for previous step to finish binding");
                }
            }
        }

        void runBindSynchronousPage(int synchronousBindPage) {
            if (synchronousBindPage == PagedView.INVALID_RESTORE_PAGE) {
                // Ensure that we have a valid page index to load synchronously
                throw new RuntimeException("Should not call runBindSynchronousPage() without " +
                        "valid page index");
            }
            if (!mModelLoaded) {
                // Ensure that we don't try and bind a specified page when the pages have not been
                // loaded already (we should load everything asynchronously in that case)
                throw new RuntimeException("Expecting AllApps and Workspace to be loaded");
            }
            synchronized (mLock) {
                if (mIsLoaderTaskRunning) {
                    // Ensure that we are never running the background loading at this point since
                    // we also touch the background collections
                    throw new RuntimeException("Error! Background loading is already running");
                }
            }

            // XXX: Throw an exception if we are already loading (since we touch the worker thread
            //      data structures, we can't allow any other thread to touch that data, but because
            //      this call is synchronous, we can get away with not locking).

            // The LauncherModel is static in the LauncherAppState and mHandler may have queued
            // operations from the previous activity.  We need to ensure that all queued operations
            // are executed before any synchronous binding work is done.
            mHandler.flush();

            // Divide the set of loaded items into those that we are binding synchronously, and
            // everything else that is to be bound normally (asynchronously).
            bindWorkspace(synchronousBindPage);
            // XXX: For now, continue posting the binding of AllApps as there are other issues that
            //      arise from that.
            onlyBindAllApps();

            bindDeepShortcuts();
        }

        private void verifyNotStopped() throws CancellationException {
            synchronized (LoaderTask.this) {
                if (mStopped) {
                    throw new CancellationException("Loader stopped");
                }
            }
        }

        public void run() {
            synchronized (mLock) {
                if (mStopped) {
                    return;
                }
                mIsLoaderTaskRunning = true;
            }

            try {
                if (DEBUG_LOADERS) Log.d(TAG, "step 1.1: loading workspace");
                // Set to false in bindWorkspace()
                mIsLoadingAndBindingWorkspace = true;
                loadWorkspace();

                verifyNotStopped();
                if (DEBUG_LOADERS) Log.d(TAG, "step 1.2: bind workspace workspace");
                bindWorkspace(mPageToBindFirst);

                // Take a break
                if (DEBUG_LOADERS) Log.d(TAG, "step 1 completed, wait for idle");
                waitForIdle();
                verifyNotStopped();

                // second step
                if (DEBUG_LOADERS) Log.d(TAG, "step 2.1: loading all apps");
                loadAllApps();

                verifyNotStopped();
                if (DEBUG_LOADERS) Log.d(TAG, "step 2.2: Update icon cache");
                updateIconCache();

                // Take a break
                if (DEBUG_LOADERS) Log.d(TAG, "step 2 completed, wait for idle");
                waitForIdle();
                verifyNotStopped();

                // third step
                if (DEBUG_LOADERS) Log.d(TAG, "step 3.1: loading deep shortcuts");
                loadDeepShortcuts();

                verifyNotStopped();
                if (DEBUG_LOADERS) Log.d(TAG, "step 3.2: bind deep shortcuts");
                bindDeepShortcuts();

                // Take a break
                if (DEBUG_LOADERS) Log.d(TAG, "step 3 completed, wait for idle");
                waitForIdle();
                verifyNotStopped();

                // fourth step
                if (DEBUG_LOADERS) Log.d(TAG, "step 4.1: loading widgets");
                refreshAndBindWidgetsAndShortcuts(getCallback(), false /* bindFirst */,
                        null /* packageUser */);

                synchronized (mLock) {
                    // Everything loaded bind the data.
                    mModelLoaded = true;
                    mHasLoaderCompletedOnce = true;
                }
            } catch (CancellationException e) {
              // Loader stopped, ignore
            } finally {
                // Clear out this reference, otherwise we end up holding it until all of the
                // callback runnables are done.
                mContext = null;

                synchronized (mLock) {
                    // If we are still the last one to be scheduled, remove ourselves.
                    if (mLoaderTask == this) {
                        mLoaderTask = null;
                    }
                    mIsLoaderTaskRunning = false;
                }
            }
        }

        public void stopLocked() {
            synchronized (LoaderTask.this) {
                mStopped = true;
                this.notify();
            }
        }

        /**
         * Gets the callbacks object.  If we've been stopped, or if the launcher object
         * has somehow been garbage collected, return null instead.  Pass in the Callbacks
         * object that was around when the deferred message was scheduled, and if there's
         * a new Callbacks object around then also return null.  This will save us from
         * calling onto it with data that will be ignored.
         */
        Callbacks tryGetCallbacks(Callbacks oldCallbacks) {
            synchronized (mLock) {
                if (mStopped) {
                    return null;
                }

                if (mCallbacks == null) {
                    return null;
                }

                final Callbacks callbacks = mCallbacks.get();
                if (callbacks != oldCallbacks) {
                    return null;
                }
                if (callbacks == null) {
                    Log.w(TAG, "no mCallbacks");
                    return null;
                }

                return callbacks;
            }
        }

        private void loadWorkspace() {
            if (LauncherAppState.PROFILE_STARTUP) {
                Trace.beginSection("Loading Workspace");
            }

            final Context context = mContext;
            final ContentResolver contentResolver = context.getContentResolver();
            final PackageManagerHelper pmHelper = new PackageManagerHelper(context);
            final boolean isSafeMode = pmHelper.isSafeMode();
            final LauncherAppsCompat launcherApps = LauncherAppsCompat.getInstance(context);
            final DeepShortcutManager shortcutManager = DeepShortcutManager.getInstance(context);
            final boolean isSdCardReady = Utilities.isBootCompleted();
            final MultiHashMap<UserHandle, String> pendingPackages = new MultiHashMap<>();

            boolean clearDb = false;
            try {
                ImportDataTask.performImportIfPossible(context);
            } catch (Exception e) {
                // Migration failed. Clear workspace.
                clearDb = true;
            }

            if (!clearDb && GridSizeMigrationTask.ENABLED &&
                    !GridSizeMigrationTask.migrateGridIfNeeded(mContext)) {
                // Migration failed. Clear workspace.
                clearDb = true;
            }

            if (clearDb) {
                Log.d(TAG, "loadWorkspace: resetting launcher database");
                LauncherSettings.Settings.call(contentResolver,
                        LauncherSettings.Settings.METHOD_CREATE_EMPTY_DB);
            }

            Log.d(TAG, "loadWorkspace: loading default favorites");
            LauncherSettings.Settings.call(contentResolver,
                    LauncherSettings.Settings.METHOD_LOAD_DEFAULT_FAVORITES);

            synchronized (sBgDataModel) {
                sBgDataModel.clear();

                final HashMap<String, Integer> installingPkgs = PackageInstallerCompat
                        .getInstance(mContext).updateAndGetActiveSessionCache();
                sBgDataModel.workspaceScreens.addAll(loadWorkspaceScreensDb(mContext));

                Map<ShortcutKey, ShortcutInfoCompat> shortcutKeyToPinnedShortcuts = new HashMap<>();
                final LoaderCursor c = new LoaderCursor(contentResolver.query(
                        LauncherSettings.Favorites.CONTENT_URI, null, null, null, null), mApp);

                HashMap<ComponentKey, AppWidgetProviderInfo> widgetProvidersMap = null;

                try {
                    final int appWidgetIdIndex = c.getColumnIndexOrThrow(
                            LauncherSettings.Favorites.APPWIDGET_ID);
                    final int appWidgetProviderIndex = c.getColumnIndexOrThrow(
                            LauncherSettings.Favorites.APPWIDGET_PROVIDER);
                    final int spanXIndex = c.getColumnIndexOrThrow
                            (LauncherSettings.Favorites.SPANX);
                    final int spanYIndex = c.getColumnIndexOrThrow(
                            LauncherSettings.Favorites.SPANY);
                    final int rankIndex = c.getColumnIndexOrThrow(
                            LauncherSettings.Favorites.RANK);
                    final int optionsIndex = c.getColumnIndexOrThrow(
                            LauncherSettings.Favorites.OPTIONS);

                    final LongSparseArray<UserHandle> allUsers = c.allUsers;
                    final LongSparseArray<Boolean> quietMode = new LongSparseArray<>();
                    final LongSparseArray<Boolean> unlockedUsers = new LongSparseArray<>();
                    for (UserHandle user : mUserManager.getUserProfiles()) {
                        long serialNo = mUserManager.getSerialNumberForUser(user);
                        allUsers.put(serialNo, user);
                        quietMode.put(serialNo, mUserManager.isQuietModeEnabled(user));

                        boolean userUnlocked = mUserManager.isUserUnlocked(user);

                        // We can only query for shortcuts when the user is unlocked.
                        if (userUnlocked) {
                            List<ShortcutInfoCompat> pinnedShortcuts =
                                    shortcutManager.queryForPinnedShortcuts(null, user);
                            if (shortcutManager.wasLastCallSuccess()) {
                                for (ShortcutInfoCompat shortcut : pinnedShortcuts) {
                                    shortcutKeyToPinnedShortcuts.put(ShortcutKey.fromInfo(shortcut),
                                            shortcut);
                                }
                            } else {
                                // Shortcut manager can fail due to some race condition when the
                                // lock state changes too frequently. For the purpose of the loading
                                // shortcuts, consider the user is still locked.
                                userUnlocked = false;
                            }
                        }
                        unlockedUsers.put(serialNo, userUnlocked);
                    }

                    ShortcutInfo info;
                    LauncherAppWidgetInfo appWidgetInfo;
                    Intent intent;
                    String targetPkg;

                    while (!mStopped && c.moveToNext()) {
                        try {
                            if (c.user == null) {
                                // User has been deleted, remove the item.
                                c.markDeleted("User has been deleted");
                                continue;
                            }

                            boolean allowMissingTarget = false;
                            switch (c.itemType) {
                            case LauncherSettings.Favorites.ITEM_TYPE_SHORTCUT:
                            case LauncherSettings.Favorites.ITEM_TYPE_APPLICATION:
                            case LauncherSettings.Favorites.ITEM_TYPE_DEEP_SHORTCUT:
                                intent = c.parseIntent();
                                if (intent == null) {
                                    c.markDeleted("Invalid or null intent");
                                    continue;
                                }

                                int disabledState = quietMode.get(c.serialNumber) ?
                                        ShortcutInfo.FLAG_DISABLED_QUIET_USER : 0;
                                ComponentName cn = intent.getComponent();
                                targetPkg = cn == null ? intent.getPackage() : cn.getPackageName();

                                if (!Process.myUserHandle().equals(c.user)) {
                                    if (c.itemType == LauncherSettings.Favorites.ITEM_TYPE_SHORTCUT) {
                                        c.markDeleted("Legacy shortcuts are only allowed for default user");
                                        continue;
                                    } else if (c.restoreFlag != 0) {
                                        // Don't restore items for other profiles.
                                        c.markDeleted("Restore from managed profile not supported");
                                        continue;
                                    }
                                }
                                if (TextUtils.isEmpty(targetPkg) &&
                                        c.itemType != LauncherSettings.Favorites.ITEM_TYPE_SHORTCUT) {
                                    c.markDeleted("Only legacy shortcuts can have null package");
                                    continue;
                                }

                                // If there is no target package, its an implicit intent
                                // (legacy shortcut) which is always valid
                                boolean validTarget = TextUtils.isEmpty(targetPkg) ||
                                        launcherApps.isPackageEnabledForProfile(targetPkg, c.user);

                                if (cn != null && validTarget) {
                                    // If the apk is present and the shortcut points to a specific
                                    // component.

                                    // If the component is already present
                                    if (launcherApps.isActivityEnabledForProfile(cn, c.user)) {
                                        // no special handling necessary for this item
                                        c.markRestored();
                                    } else {
                                        if (c.hasRestoreFlag(ShortcutInfo.FLAG_AUTOINTALL_ICON)) {
                                            // We allow auto install apps to have their intent
                                            // updated after an install.
                                            intent = pmHelper.getAppLaunchIntent(targetPkg, c.user);
                                            if (intent != null) {
                                                c.restoreFlag = 0;
                                                c.updater().put(
                                                        LauncherSettings.Favorites.INTENT,
                                                        intent.toUri(0)).commit();
                                                cn = intent.getComponent();
                                            } else {
                                                c.markDeleted("Unable to find a launch target");
                                                continue;
                                            }
                                        } else {
                                            // The app is installed but the component is no
                                            // longer available.
                                            c.markDeleted("Invalid component removed: " + cn);
                                            continue;
                                        }
                                    }
                                }
                                // else if cn == null => can't infer much, leave it
                                // else if !validPkg => could be restored icon or missing sd-card

                                if (!TextUtils.isEmpty(targetPkg) && !validTarget) {
                                    // Points to a valid app (superset of cn != null) but the apk
                                    // is not available.

                                    if (c.restoreFlag != 0) {
                                        // Package is not yet available but might be
                                        // installed later.
                                        FileLog.d(TAG, "package not yet restored: " + targetPkg);

                                        if (c.hasRestoreFlag(ShortcutInfo.FLAG_RESTORE_STARTED)) {
                                            // Restore has started once.
                                        } else if (installingPkgs.containsKey(targetPkg)) {
                                            // App restore has started. Update the flag
                                            c.restoreFlag |= ShortcutInfo.FLAG_RESTORE_STARTED;
                                            c.updater().commit();
                                        } else {
                                            c.markDeleted("Unrestored app removed: " + targetPkg);
                                            continue;
                                        }
                                    } else if (pmHelper.isAppOnSdcard(targetPkg, c.user)) {
                                        // Package is present but not available.
                                        disabledState |= ShortcutInfo.FLAG_DISABLED_NOT_AVAILABLE;
                                        // Add the icon on the workspace anyway.
                                        allowMissingTarget = true;
                                    } else if (!isSdCardReady) {
                                        // SdCard is not ready yet. Package might get available,
                                        // once it is ready.
                                        Log.d(TAG, "Missing pkg, will check later: " + targetPkg);
                                        pendingPackages.addToList(c.user, targetPkg);
                                        // Add the icon on the workspace anyway.
                                        allowMissingTarget = true;
                                    } else {
                                        // Do not wait for external media load anymore.
                                        c.markDeleted("Invalid package removed: " + targetPkg);
                                        continue;
                                    }
                                }

                                if (validTarget) {
                                    // The shortcut points to a valid target (either no target
                                    // or something which is ready to be used)
                                    c.markRestored();
                                }

                                boolean useLowResIcon = !c.isOnWorkspaceOrHotseat() &&
                                        c.getInt(rankIndex) >= FolderIcon.NUM_ITEMS_IN_PREVIEW;

                                if (c.restoreFlag != 0) {
                                    // Already verified above that user is same as default user
                                    info = c.getRestoredItemInfo(intent);
                                } else if (c.itemType ==
                                        LauncherSettings.Favorites.ITEM_TYPE_APPLICATION) {
                                    info = c.getAppShortcutInfo(
                                            intent, allowMissingTarget, useLowResIcon);
                                } else if (c.itemType ==
                                        LauncherSettings.Favorites.ITEM_TYPE_DEEP_SHORTCUT) {

                                    ShortcutKey key = ShortcutKey.fromIntent(intent, c.user);
                                    if (unlockedUsers.get(c.serialNumber)) {
                                        ShortcutInfoCompat pinnedShortcut =
                                                shortcutKeyToPinnedShortcuts.get(key);
                                        if (pinnedShortcut == null) {
                                            // The shortcut is no longer valid.
                                            c.markDeleted("Pinned shortcut not found");
                                            continue;
                                        }
                                        info = new ShortcutInfo(pinnedShortcut, context);
                                        info.iconBitmap = LauncherIcons
                                                .createShortcutIcon(pinnedShortcut, context);
                                        if (pmHelper.isAppSuspended(
                                                pinnedShortcut.getPackage(), info.user)) {
                                            info.isDisabled |= ShortcutInfo.FLAG_DISABLED_SUSPENDED;
                                        }
                                        intent = info.intent;
                                    } else {
                                        // Create a shortcut info in disabled mode for now.
                                        info = c.loadSimpleShortcut();
                                        info.isDisabled |= ShortcutInfo.FLAG_DISABLED_LOCKED_USER;
                                    }
                                } else { // item type == ITEM_TYPE_SHORTCUT
                                    info = c.loadSimpleShortcut();

                                    // Shortcuts are only available on the primary profile
                                    if (!TextUtils.isEmpty(targetPkg)
                                            && pmHelper.isAppSuspended(targetPkg, c.user)) {
                                        disabledState |= ShortcutInfo.FLAG_DISABLED_SUSPENDED;
                                    }

                                    // App shortcuts that used to be automatically added to Launcher
                                    // didn't always have the correct intent flags set, so do that
                                    // here
                                    if (intent.getAction() != null &&
                                        intent.getCategories() != null &&
                                        intent.getAction().equals(Intent.ACTION_MAIN) &&
                                        intent.getCategories().contains(Intent.CATEGORY_LAUNCHER)) {
                                        intent.addFlags(
                                            Intent.FLAG_ACTIVITY_NEW_TASK |
                                            Intent.FLAG_ACTIVITY_RESET_TASK_IF_NEEDED);
                                    }
                                }

                                if (info != null) {
                                    c.applyCommonProperties(info);

                                    info.intent = intent;
                                    info.rank = c.getInt(rankIndex);
                                    info.spanX = 1;
                                    info.spanY = 1;
                                    info.isDisabled |= disabledState;
                                    if (isSafeMode && !Utilities.isSystemApp(context, intent)) {
                                        info.isDisabled |= ShortcutInfo.FLAG_DISABLED_SAFEMODE;
                                    }

                                    if (c.restoreFlag != 0 && !TextUtils.isEmpty(targetPkg)) {
                                        Integer progress = installingPkgs.get(targetPkg);
                                        if (progress != null) {
                                            info.setInstallProgress(progress);
                                        } else {
                                            info.status &= ~ShortcutInfo.FLAG_INSTALL_SESSION_ACTIVE;
                                        }
                                    }

                                    c.checkAndAddItem(info, sBgDataModel);
                                } else {
                                    throw new RuntimeException("Unexpected null ShortcutInfo");
                                }
                                break;

                            case LauncherSettings.Favorites.ITEM_TYPE_FOLDER:
                                FolderInfo folderInfo = sBgDataModel.findOrMakeFolder(c.id);
                                c.applyCommonProperties(folderInfo);

                                // Do not trim the folder label, as is was set by the user.
                                folderInfo.title = c.getString(c.titleIndex);
                                folderInfo.spanX = 1;
                                folderInfo.spanY = 1;
                                folderInfo.options = c.getInt(optionsIndex);

                                // no special handling required for restored folders
                                c.markRestored();

                                c.checkAndAddItem(folderInfo, sBgDataModel);
                                break;

                            case LauncherSettings.Favorites.ITEM_TYPE_APPWIDGET:
                            case LauncherSettings.Favorites.ITEM_TYPE_CUSTOM_APPWIDGET:
                                // Read all Launcher-specific widget details
                                boolean customWidget = c.itemType ==
                                    LauncherSettings.Favorites.ITEM_TYPE_CUSTOM_APPWIDGET;

                                int appWidgetId = c.getInt(appWidgetIdIndex);
                                String savedProvider = c.getString(appWidgetProviderIndex);

                                final ComponentName component =
                                        ComponentName.unflattenFromString(savedProvider);

                                final boolean isIdValid = !c.hasRestoreFlag(
                                        LauncherAppWidgetInfo.FLAG_ID_NOT_VALID);
                                final boolean wasProviderReady = !c.hasRestoreFlag(
                                        LauncherAppWidgetInfo.FLAG_PROVIDER_NOT_READY);

                                if (widgetProvidersMap == null) {
                                    widgetProvidersMap = AppWidgetManagerCompat
                                            .getInstance(mContext).getAllProvidersMap();
                                }
                                final AppWidgetProviderInfo provider = widgetProvidersMap.get(
                                        new ComponentKey(
                                                ComponentName.unflattenFromString(savedProvider),
                                                c.user));

                                final boolean isProviderReady = isValidProvider(provider);
                                if (!isSafeMode && !customWidget &&
                                        wasProviderReady && !isProviderReady) {
                                    c.markDeleted(
                                            "Deleting widget that isn't installed anymore: "
                                            + provider);
                                } else {
                                    if (isProviderReady) {
                                        appWidgetInfo = new LauncherAppWidgetInfo(appWidgetId,
                                                provider.provider);

                                        // The provider is available. So the widget is either
                                        // available or not available. We do not need to track
                                        // any future restore updates.
                                        int status = c.restoreFlag &
                                                ~LauncherAppWidgetInfo.FLAG_RESTORE_STARTED;
                                        if (!wasProviderReady) {
                                            // If provider was not previously ready, update the
                                            // status and UI flag.

                                            // Id would be valid only if the widget restore broadcast was received.
                                            if (isIdValid) {
                                                status |= LauncherAppWidgetInfo.FLAG_UI_NOT_READY;
                                            } else {
                                                status &= ~LauncherAppWidgetInfo
                                                        .FLAG_PROVIDER_NOT_READY;
                                            }
                                        }
                                        appWidgetInfo.restoreStatus = status;
                                    } else {
                                        Log.v(TAG, "Widget restore pending id=" + c.id
                                                + " appWidgetId=" + appWidgetId
                                                + " status =" + c.restoreFlag);
                                        appWidgetInfo = new LauncherAppWidgetInfo(appWidgetId,
                                                component);
                                        appWidgetInfo.restoreStatus = c.restoreFlag;
                                        Integer installProgress = installingPkgs.get(component.getPackageName());

                                        if (c.hasRestoreFlag(LauncherAppWidgetInfo.FLAG_RESTORE_STARTED)) {
                                            // Restore has started once.
                                        } else if (installProgress != null) {
                                            // App restore has started. Update the flag
                                            appWidgetInfo.restoreStatus |=
                                                    LauncherAppWidgetInfo.FLAG_RESTORE_STARTED;
                                        } else if (!isSafeMode) {
                                            c.markDeleted("Unrestored widget removed: " + component);
                                            continue;
                                        }

                                        appWidgetInfo.installProgress =
                                                installProgress == null ? 0 : installProgress;
                                    }
                                    if (appWidgetInfo.hasRestoreFlag(
                                            LauncherAppWidgetInfo.FLAG_DIRECT_CONFIG)) {
                                        appWidgetInfo.bindOptions = c.parseIntent();
                                    }

                                    c.applyCommonProperties(appWidgetInfo);
                                    appWidgetInfo.spanX = c.getInt(spanXIndex);
                                    appWidgetInfo.spanY = c.getInt(spanYIndex);
                                    appWidgetInfo.user = c.user;

                                    if (!c.isOnWorkspaceOrHotseat()) {
                                        c.markDeleted("Widget found where container != " +
                                                "CONTAINER_DESKTOP nor CONTAINER_HOTSEAT - ignoring!");
                                        continue;
                                    }

                                    if (!customWidget) {
                                        String providerName =
                                                appWidgetInfo.providerName.flattenToString();
                                        if (!providerName.equals(savedProvider) ||
                                                (appWidgetInfo.restoreStatus != c.restoreFlag)) {
                                            c.updater()
                                                    .put(LauncherSettings.Favorites.APPWIDGET_PROVIDER,
                                                            providerName)
                                                    .put(LauncherSettings.Favorites.RESTORED,
                                                            appWidgetInfo.restoreStatus)
                                                    .commit();
                                        }
                                    }
                                    c.checkAndAddItem(appWidgetInfo, sBgDataModel);
                                }
                                break;
                            }
                        } catch (Exception e) {
                            Log.e(TAG, "Desktop items loading interrupted", e);
                        }
                    }
                } finally {
                    Utilities.closeSilently(c);
                }

                // Break early if we've stopped loading
                if (mStopped) {
                    sBgDataModel.clear();
                    return;
                }

                // Remove dead items
                if (c.commitDeleted()) {
                    // Remove any empty folder
                    ArrayList<Long> deletedFolderIds = (ArrayList<Long>) LauncherSettings.Settings
                            .call(contentResolver,
                                    LauncherSettings.Settings.METHOD_DELETE_EMPTY_FOLDERS)
                            .getSerializable(LauncherSettings.Settings.EXTRA_VALUE);
                    for (long folderId : deletedFolderIds) {
                        sBgDataModel.workspaceItems.remove(sBgDataModel.folders.get(folderId));
                        sBgDataModel.folders.remove(folderId);
                        sBgDataModel.itemsIdMap.remove(folderId);
                    }

                    // Remove any ghost widgets
                    LauncherSettings.Settings.call(contentResolver,
                            LauncherSettings.Settings.METHOD_REMOVE_GHOST_WIDGETS);
                }

                // Unpin shortcuts that don't exist on the workspace.
                HashSet<ShortcutKey> pendingShortcuts =
                        InstallShortcutReceiver.getPendingShortcuts(context);
                for (ShortcutKey key : shortcutKeyToPinnedShortcuts.keySet()) {
                    MutableInt numTimesPinned = sBgDataModel.pinnedShortcutCounts.get(key);
                    if ((numTimesPinned == null || numTimesPinned.value == 0)
                            && !pendingShortcuts.contains(key)) {
                        // Shortcut is pinned but doesn't exist on the workspace; unpin it.
                        shortcutManager.unpinShortcut(key);
                    }
                }

                // Sort all the folder items and make sure the first 3 items are high resolution.
                for (FolderInfo folder : sBgDataModel.folders) {
                    Collections.sort(folder.contents, Folder.ITEM_POS_COMPARATOR);
                    int pos = 0;
                    for (ShortcutInfo info : folder.contents) {
                        if (info.usingLowResIcon &&
                                info.itemType == LauncherSettings.Favorites.ITEM_TYPE_APPLICATION) {
                            mIconCache.getTitleAndIcon(info, false);
                        }
                        pos ++;
                        if (pos >= FolderIcon.NUM_ITEMS_IN_PREVIEW) {
                            break;
                        }
                    }
                }

                c.commitRestoredItems();
                if (!isSdCardReady && !pendingPackages.isEmpty()) {
                    context.registerReceiver(
                            new SdCardAvailableReceiver(
                                    LauncherModel.this, mContext, pendingPackages),
                            new IntentFilter(Intent.ACTION_BOOT_COMPLETED),
                            null,
                            sWorker);
                }

                // Remove any empty screens
                ArrayList<Long> unusedScreens = new ArrayList<>(sBgDataModel.workspaceScreens);
                for (ItemInfo item: sBgDataModel.itemsIdMap) {
                    long screenId = item.screenId;
                    if (item.container == LauncherSettings.Favorites.CONTAINER_DESKTOP &&
                            unusedScreens.contains(screenId)) {
                        unusedScreens.remove(screenId);
                    }
                }

                // If there are any empty screens remove them, and update.
                if (unusedScreens.size() != 0) {
                    sBgDataModel.workspaceScreens.removeAll(unusedScreens);
                    updateWorkspaceScreenOrder(context, sBgDataModel.workspaceScreens);
                }
            }
            if (LauncherAppState.PROFILE_STARTUP) {
                Trace.endSection();
            }
        }

        /** Filters the set of items who are directly or indirectly (via another container) on the
         * specified screen. */
        private void filterCurrentWorkspaceItems(long currentScreenId,
                ArrayList<ItemInfo> allWorkspaceItems,
                ArrayList<ItemInfo> currentScreenItems,
                ArrayList<ItemInfo> otherScreenItems) {
            // Purge any null ItemInfos
            Iterator<ItemInfo> iter = allWorkspaceItems.iterator();
            while (iter.hasNext()) {
                ItemInfo i = iter.next();
                if (i == null) {
                    iter.remove();
                }
            }

            // Order the set of items by their containers first, this allows use to walk through the
            // list sequentially, build up a list of containers that are in the specified screen,
            // as well as all items in those containers.
            Set<Long> itemsOnScreen = new HashSet<Long>();
            Collections.sort(allWorkspaceItems, new Comparator<ItemInfo>() {
                @Override
                public int compare(ItemInfo lhs, ItemInfo rhs) {
                    return Utilities.longCompare(lhs.container, rhs.container);
                }
            });
            for (ItemInfo info : allWorkspaceItems) {
                if (info.container == LauncherSettings.Favorites.CONTAINER_DESKTOP) {
                    if (info.screenId == currentScreenId) {
                        currentScreenItems.add(info);
                        itemsOnScreen.add(info.id);
                    } else {
                        otherScreenItems.add(info);
                    }
                } else if (info.container == LauncherSettings.Favorites.CONTAINER_HOTSEAT) {
                    currentScreenItems.add(info);
                    itemsOnScreen.add(info.id);
                } else {
                    if (itemsOnScreen.contains(info.container)) {
                        currentScreenItems.add(info);
                        itemsOnScreen.add(info.id);
                    } else {
                        otherScreenItems.add(info);
                    }
                }
            }
        }

        /** Filters the set of widgets which are on the specified screen. */
        private void filterCurrentAppWidgets(long currentScreenId,
                ArrayList<LauncherAppWidgetInfo> appWidgets,
                ArrayList<LauncherAppWidgetInfo> currentScreenWidgets,
                ArrayList<LauncherAppWidgetInfo> otherScreenWidgets) {

            for (LauncherAppWidgetInfo widget : appWidgets) {
                if (widget == null) continue;
                if (widget.container == LauncherSettings.Favorites.CONTAINER_DESKTOP &&
                        widget.screenId == currentScreenId) {
                    currentScreenWidgets.add(widget);
                } else {
                    otherScreenWidgets.add(widget);
                }
            }
        }

        /** Sorts the set of items by hotseat, workspace (spatially from top to bottom, left to
         * right) */
        private void sortWorkspaceItemsSpatially(ArrayList<ItemInfo> workspaceItems) {
            final InvariantDeviceProfile profile = mApp.getInvariantDeviceProfile();
            final int screenCols = profile.numColumns;
            final int screenCellCount = profile.numColumns * profile.numRows;
            Collections.sort(workspaceItems, new Comparator<ItemInfo>() {
                @Override
                public int compare(ItemInfo lhs, ItemInfo rhs) {
                    if (lhs.container == rhs.container) {
                        // Within containers, order by their spatial position in that container
                        switch ((int) lhs.container) {
                            case LauncherSettings.Favorites.CONTAINER_DESKTOP: {
                                long lr = (lhs.screenId * screenCellCount +
                                        lhs.cellY * screenCols + lhs.cellX);
                                long rr = (rhs.screenId * screenCellCount +
                                        rhs.cellY * screenCols + rhs.cellX);
                                return Utilities.longCompare(lr, rr);
                            }
                            case LauncherSettings.Favorites.CONTAINER_HOTSEAT: {
                                // We currently use the screen id as the rank
                                return Utilities.longCompare(lhs.screenId, rhs.screenId);
                            }
                            default:
                                if (ProviderConfig.IS_DOGFOOD_BUILD) {
                                    throw new RuntimeException("Unexpected container type when " +
                                            "sorting workspace items.");
                                }
                                return 0;
                        }
                    } else {
                        // Between containers, order by hotseat, desktop
                        return Utilities.longCompare(lhs.container, rhs.container);
                    }
                }
            });
        }

        private void bindWorkspaceScreens(final Callbacks oldCallbacks,
                final ArrayList<Long> orderedScreens) {
            final Runnable r = new Runnable() {
                @Override
                public void run() {
                    Callbacks callbacks = tryGetCallbacks(oldCallbacks);
                    if (callbacks != null) {
                        callbacks.bindScreens(orderedScreens);
                    }
                }
            };
            runOnMainThread(r);
        }

        private void bindWorkspaceItems(final Callbacks oldCallbacks,
                final ArrayList<ItemInfo> workspaceItems,
                final ArrayList<LauncherAppWidgetInfo> appWidgets,
                final Executor executor) {

            // Bind the workspace items
            int N = workspaceItems.size();
            for (int i = 0; i < N; i += ITEMS_CHUNK) {
                final int start = i;
                final int chunkSize = (i+ITEMS_CHUNK <= N) ? ITEMS_CHUNK : (N-i);
                final Runnable r = new Runnable() {
                    @Override
                    public void run() {
                        Callbacks callbacks = tryGetCallbacks(oldCallbacks);
                        if (callbacks != null) {
                            callbacks.bindItems(workspaceItems, start, start+chunkSize,
                                    false);
                        }
                    }
                };
                executor.execute(r);
            }

            // Bind the widgets, one at a time
            N = appWidgets.size();
            for (int i = 0; i < N; i++) {
                final LauncherAppWidgetInfo widget = appWidgets.get(i);
                final Runnable r = new Runnable() {
                    public void run() {
                        Callbacks callbacks = tryGetCallbacks(oldCallbacks);
                        if (callbacks != null) {
                            callbacks.bindAppWidget(widget);
                        }
                    }
                };
                executor.execute(r);
            }
        }

        /**
         * Binds all loaded data to actual views on the main thread.
         */
        private void bindWorkspace(int synchronizeBindPage) {
            final long t = SystemClock.uptimeMillis();
            Runnable r;

            // Don't use these two variables in any of the callback runnables.
            // Otherwise we hold a reference to them.
            final Callbacks oldCallbacks = mCallbacks.get();
            if (oldCallbacks == null) {
                // This launcher has exited and nobody bothered to tell us.  Just bail.
                Log.w(TAG, "LoaderTask running with no launcher");
                return;
            }

            // Save a copy of all the bg-thread collections
            ArrayList<ItemInfo> workspaceItems = new ArrayList<>();
            ArrayList<LauncherAppWidgetInfo> appWidgets = new ArrayList<>();
            ArrayList<Long> orderedScreenIds = new ArrayList<>();

            synchronized (sBgDataModel) {
                workspaceItems.addAll(sBgDataModel.workspaceItems);
                appWidgets.addAll(sBgDataModel.appWidgets);
                orderedScreenIds.addAll(sBgDataModel.workspaceScreens);
            }

            final int currentScreen;
            {
                int currScreen = synchronizeBindPage != PagedView.INVALID_RESTORE_PAGE
                        ? synchronizeBindPage : oldCallbacks.getCurrentWorkspaceScreen();
                if (currScreen >= orderedScreenIds.size()) {
                    // There may be no workspace screens (just hotseat items and an empty page).
                    currScreen = PagedView.INVALID_RESTORE_PAGE;
                }
                currentScreen = currScreen;
            }
            final boolean validFirstPage = currentScreen >= 0;
            final long currentScreenId =
                    validFirstPage ? orderedScreenIds.get(currentScreen) : INVALID_SCREEN_ID;

            // Separate the items that are on the current screen, and all the other remaining items
            ArrayList<ItemInfo> currentWorkspaceItems = new ArrayList<>();
            ArrayList<ItemInfo> otherWorkspaceItems = new ArrayList<>();
            ArrayList<LauncherAppWidgetInfo> currentAppWidgets = new ArrayList<>();
            ArrayList<LauncherAppWidgetInfo> otherAppWidgets = new ArrayList<>();

            filterCurrentWorkspaceItems(currentScreenId, workspaceItems, currentWorkspaceItems,
                    otherWorkspaceItems);
            filterCurrentAppWidgets(currentScreenId, appWidgets, currentAppWidgets,
                    otherAppWidgets);
            sortWorkspaceItemsSpatially(currentWorkspaceItems);
            sortWorkspaceItemsSpatially(otherWorkspaceItems);

            // Tell the workspace that we're about to start binding items
            r = new Runnable() {
                public void run() {
                    Callbacks callbacks = tryGetCallbacks(oldCallbacks);
                    if (callbacks != null) {
                        callbacks.clearPendingBinds();
                        callbacks.startBinding();
                    }
                }
            };
            runOnMainThread(r);

            bindWorkspaceScreens(oldCallbacks, orderedScreenIds);

            Executor mainExecutor = new DeferredMainThreadExecutor();
            // Load items on the current page.
            bindWorkspaceItems(oldCallbacks, currentWorkspaceItems, currentAppWidgets, mainExecutor);

            // In case of validFirstPage, only bind the first screen, and defer binding the
            // remaining screens after first onDraw (and an optional the fade animation whichever
            // happens later).
            // This ensures that the first screen is immediately visible (eg. during rotation)
            // In case of !validFirstPage, bind all pages one after other.
            final Executor deferredExecutor =
                    validFirstPage ? new ViewOnDrawExecutor(mHandler) : mainExecutor;

            mainExecutor.execute(new Runnable() {
                @Override
                public void run() {
                    Callbacks callbacks = tryGetCallbacks(oldCallbacks);
                    if (callbacks != null) {
                        callbacks.finishFirstPageBind(
                                validFirstPage ? (ViewOnDrawExecutor) deferredExecutor : null);
                    }
                }
            });

            bindWorkspaceItems(oldCallbacks, otherWorkspaceItems, otherAppWidgets, deferredExecutor);

            // Tell the workspace that we're done binding items
            r = new Runnable() {
                public void run() {
                    Callbacks callbacks = tryGetCallbacks(oldCallbacks);
                    if (callbacks != null) {
                        callbacks.finishBindingItems();
                    }

                    mIsLoadingAndBindingWorkspace = false;

                    // Run all the bind complete runnables after workspace is bound.
                    if (!mBindCompleteRunnables.isEmpty()) {
                        synchronized (mBindCompleteRunnables) {
                            for (final Runnable r : mBindCompleteRunnables) {
                                runOnWorkerThread(r);
                            }
                            mBindCompleteRunnables.clear();
                        }
                    }

                    // If we're profiling, ensure this is the last thing in the queue.
                    if (DEBUG_LOADERS) {
                        Log.d(TAG, "bound workspace in "
                            + (SystemClock.uptimeMillis()-t) + "ms");
                    }

                }
            };
            deferredExecutor.execute(r);

            if (validFirstPage) {
                r = new Runnable() {
                    public void run() {
                        Callbacks callbacks = tryGetCallbacks(oldCallbacks);
                        if (callbacks != null) {
                            // We are loading synchronously, which means, some of the pages will be
                            // bound after first draw. Inform the callbacks that page binding is
                            // not complete, and schedule the remaining pages.
                            if (currentScreen != PagedView.INVALID_RESTORE_PAGE) {
                                callbacks.onPageBoundSynchronously(currentScreen);
                            }
                            callbacks.executeOnNextDraw((ViewOnDrawExecutor) deferredExecutor);
                        }
                    }
                };
                runOnMainThread(r);
            }
        }

        private void updateIconCache() {
            // Ignore packages which have a promise icon.
            HashSet<String> packagesToIgnore = new HashSet<>();
            synchronized (sBgDataModel) {
                for (ItemInfo info : sBgDataModel.itemsIdMap) {
                    if (info instanceof ShortcutInfo) {
                        ShortcutInfo si = (ShortcutInfo) info;
                        if (si.isPromise() && si.getTargetComponent() != null) {
                            packagesToIgnore.add(si.getTargetComponent().getPackageName());
                        }
                    } else if (info instanceof LauncherAppWidgetInfo) {
                        LauncherAppWidgetInfo lawi = (LauncherAppWidgetInfo) info;
                        if (lawi.hasRestoreFlag(LauncherAppWidgetInfo.FLAG_PROVIDER_NOT_READY)) {
                            packagesToIgnore.add(lawi.providerName.getPackageName());
                        }
                    }
                }
            }
            mIconCache.updateDbIcons(packagesToIgnore);
        }

        private void onlyBindAllApps() {
            final Callbacks oldCallbacks = mCallbacks.get();
            if (oldCallbacks == null) {
                // This launcher has exited and nobody bothered to tell us.  Just bail.
                Log.w(TAG, "LoaderTask running with no launcher (onlyBindAllApps)");
                return;
            }

            // shallow copy
            @SuppressWarnings("unchecked")
            final ArrayList<AppInfo> list
                    = (ArrayList<AppInfo>) mBgAllAppsList.data.clone();
            Runnable r = new Runnable() {
                public void run() {
                    final long t = SystemClock.uptimeMillis();
                    final Callbacks callbacks = tryGetCallbacks(oldCallbacks);
                    if (callbacks != null) {
                        callbacks.bindAllApplications(list);
                    }
                    if (DEBUG_LOADERS) {
                        Log.d(TAG, "bound all " + list.size() + " apps from cache in "
                                + (SystemClock.uptimeMillis() - t) + "ms");
                    }
                }
            };
            runOnMainThread(r);
        }

        private void scheduleManagedHeuristicRunnable(final ManagedProfileHeuristic heuristic,
                final UserHandle user, final List<LauncherActivityInfo> apps) {
            if (heuristic != null) {
                // Assume the app lists now is updated.
                mIsManagedHeuristicAppsUpdated = false;
                final Runnable managedHeuristicRunnable = new Runnable() {
                    @Override
                    public void run() {
                        if (mIsManagedHeuristicAppsUpdated) {
                            // If app list is updated, we need to reschedule it otherwise old app
                            // list will override everything in processUserApps().
                            sWorker.post(new Runnable() {
                                public void run() {
                                    final List<LauncherActivityInfo> updatedApps =
                                            mLauncherApps.getActivityList(null, user);
                                    scheduleManagedHeuristicRunnable(heuristic, user,
                                            updatedApps);
                                }
                            });
                        } else {
                            heuristic.processUserApps(apps);
                        }
                    }
                };
                runOnMainThread(new Runnable() {
                    @Override
                    public void run() {
                        // Check isLoadingWorkspace on the UI thread, as it is updated on the UI
                        // thread.
                        if (mIsLoadingAndBindingWorkspace) {
                            synchronized (mBindCompleteRunnables) {
                                mBindCompleteRunnables.add(managedHeuristicRunnable);
                            }
                        } else {
                            runOnWorkerThread(managedHeuristicRunnable);
                        }
                    }
                });
            }
        }

        private void loadAllApps() {
            final long loadTime = DEBUG_LOADERS ? SystemClock.uptimeMillis() : 0;

            final Callbacks oldCallbacks = mCallbacks.get();
            if (oldCallbacks == null) {
                // This launcher has exited and nobody bothered to tell us.  Just bail.
                Log.w(TAG, "LoaderTask running with no launcher (loadAllApps)");
                return;
            }

            final List<UserHandle> profiles = mUserManager.getUserProfiles();

            // Clear the list of apps
            mBgAllAppsList.clear();
            for (UserHandle user : profiles) {
                // Query for the set of apps
                final long qiaTime = DEBUG_LOADERS ? SystemClock.uptimeMillis() : 0;
                final List<LauncherActivityInfo> apps = mLauncherApps.getActivityList(null, user);
                if (DEBUG_LOADERS) {
                    Log.d(TAG, "getActivityList took "
                            + (SystemClock.uptimeMillis()-qiaTime) + "ms for user " + user);
                    Log.d(TAG, "getActivityList got " + apps.size() + " apps for user " + user);
                }
                // Fail if we don't have any apps
                // TODO: Fix this. Only fail for the current user.
                if (apps == null || apps.isEmpty()) {
                    return;
                }
                boolean quietMode = mUserManager.isQuietModeEnabled(user);
                // Create the ApplicationInfos
                for (int i = 0; i < apps.size(); i++) {
                    LauncherActivityInfo app = apps.get(i);
                    // This builds the icon bitmaps.
                    mBgAllAppsList.add(new AppInfo(app, user, quietMode), app);
                }
                final ManagedProfileHeuristic heuristic = ManagedProfileHeuristic.get(mContext, user);
                if (heuristic != null) {
                    scheduleManagedHeuristicRunnable(heuristic, user, apps);
                }
            }
            // Huh? Shouldn't this be inside the Runnable below?
            final ArrayList<AppInfo> added = mBgAllAppsList.added;
            mBgAllAppsList.added = new ArrayList<AppInfo>();

            // Post callback on main thread
            mHandler.post(new Runnable() {
                public void run() {

                    final long bindTime = SystemClock.uptimeMillis();
                    final Callbacks callbacks = tryGetCallbacks(oldCallbacks);
                    if (callbacks != null) {
                        callbacks.bindAllApplications(added);
                        if (DEBUG_LOADERS) {
                            Log.d(TAG, "bound " + added.size() + " apps in "
                                    + (SystemClock.uptimeMillis() - bindTime) + "ms");
                        }
                    } else {
                        Log.i(TAG, "not binding apps: no Launcher activity");
                    }
                }
            });
            // Cleanup any data stored for a deleted user.
            ManagedProfileHeuristic.processAllUsers(profiles, mContext);
            if (DEBUG_LOADERS) {
                Log.d(TAG, "Icons processed in "
                        + (SystemClock.uptimeMillis() - loadTime) + "ms");
            }
        }

        private void loadDeepShortcuts() {
            if (!mModelLoaded) {
                sBgDataModel.deepShortcutMap.clear();
                DeepShortcutManager shortcutManager = DeepShortcutManager.getInstance(mContext);
                mHasShortcutHostPermission = shortcutManager.hasHostPermission();
                if (mHasShortcutHostPermission) {
                    for (UserHandle user : mUserManager.getUserProfiles()) {
                        if (mUserManager.isUserUnlocked(user)) {
                            List<ShortcutInfoCompat> shortcuts =
                                    shortcutManager.queryForAllShortcuts(user);
                            sBgDataModel.updateDeepShortcutMap(null, user, shortcuts);
                        }
                    }
                }
            }
        }
    }

    public void bindDeepShortcuts() {
        final MultiHashMap<ComponentKey, String> shortcutMapCopy =
                sBgDataModel.deepShortcutMap.clone();
        Runnable r = new Runnable() {
            @Override
            public void run() {
                Callbacks callbacks = getCallback();
                if (callbacks != null) {
                    callbacks.bindDeepShortcutMap(shortcutMapCopy);
                }
            }
        };
        runOnMainThread(r);
    }

    /**
     * Refreshes the cached shortcuts if the shortcut permission has changed.
     * Current implementation simply reloads the workspace, but it can be optimized to
     * use partial updates similar to {@link UserManagerCompat}
     */
    public void refreshShortcutsIfRequired() {
        if (Utilities.ATLEAST_NOUGAT_MR1) {
            sWorker.removeCallbacks(mShortcutPermissionCheckRunnable);
            sWorker.post(mShortcutPermissionCheckRunnable);
        }
    }

    /**
     * Called when the icons for packages have been updated in the icon cache.
     */
    public void onPackageIconsUpdated(HashSet<String> updatedPackages, UserHandle user) {
        // If any package icon has changed (app was updated while launcher was dead),
        // update the corresponding shortcuts.
<<<<<<< HEAD
        synchronized (sBgLock) {
            for (ItemInfo info : sBgItemsIdMap) {
                if (info instanceof ShortcutInfo && user.equals(info.user)
                        && info.itemType == LauncherSettings.Favorites.ITEM_TYPE_APPLICATION) {
                    ShortcutInfo si = (ShortcutInfo) info;
                    ComponentName cn = si.getTargetComponent();
                    if (cn != null && updatedPackages.contains(cn.getPackageName())) {
                        si.updateIcon(mIconCache);
                        updatedShortcuts.add(si);
                    }
                }
            }
            mBgAllAppsList.updateIconsAndLabels(updatedPackages, user, updatedApps);
            mAppIconReloaded = false;
        }

        bindUpdatedShortcuts(updatedShortcuts, user);

        if (!updatedApps.isEmpty()) {
            mHandler.post(new Runnable() {

                public void run() {
                    Callbacks cb = getCallback();
                    if (cb != null && callbacks == cb) {
                        cb.bindAppsUpdated(updatedApps);
                    }
                }
            });
        }
=======
        enqueueModelUpdateTask(new CacheDataUpdatedTask(
                CacheDataUpdatedTask.OP_CACHE_UPDATE, user, updatedPackages));
>>>>>>> bd58aaec
    }

    void enqueueModelUpdateTask(BaseModelUpdateTask task) {
        if (!mModelLoaded && mLoaderTask == null) {
            if (DEBUG_LOADERS) {
                Log.d(TAG, "enqueueModelUpdateTask Ignoring task since loader is pending=" + task);
            }
            return;
        }
        task.init(this);
        runOnWorkerThread(task);
    }

    /**
     * A task to be executed on the current callbacks on the UI thread.
     * If there is no current callbacks, the task is ignored.
     */
    public interface CallbackTask {

        void execute(Callbacks callbacks);
    }

    /**
     * A runnable which changes/updates the data model of the launcher based on certain events.
     */
    public static abstract class BaseModelUpdateTask implements Runnable {

        private LauncherModel mModel;
        private DeferredHandler mUiHandler;

        /* package private */
        void init(LauncherModel model) {
            mModel = model;
            mUiHandler = mModel.mHandler;
        }

        @Override
        public void run() {
            if (!mModel.mHasLoaderCompletedOnce) {
                // Loader has not yet run.
                return;
            }
            execute(mModel.mApp, sBgDataModel, mModel.mBgAllAppsList);
        }

        /**
         * Execute the actual task. Called on the worker thread.
         */
        public abstract void execute(
                LauncherAppState app, BgDataModel dataModel, AllAppsList apps);

        /**
         * Schedules a {@param task} to be executed on the current callbacks.
         */
        public final void scheduleCallbackTask(final CallbackTask task) {
            final Callbacks callbacks = mModel.getCallback();
            mUiHandler.post(new Runnable() {
                public void run() {
                    Callbacks cb = mModel.getCallback();
                    if (callbacks == cb && cb != null) {
                        task.execute(callbacks);
                    }
                }
            });
        }

        public ModelWriter getModelWriter() {
            // Updates from model task, do not deal with icon position in hotseat.
            return mModel.getWriter(false /* hasVerticalHotseat */);
        }
    }

    public void updateAndBindShortcutInfo(final ShortcutInfo si, final ShortcutInfoCompat info) {
        updateAndBindShortcutInfo(new Provider<ShortcutInfo>() {
            @Override
            public ShortcutInfo get() {
                si.updateFromDeepShortcutInfo(info, mApp.getContext());
                si.iconBitmap = LauncherIcons.createShortcutIcon(info, mApp.getContext());
                return si;
            }
        });
    }

    /**
     * Utility method to update a shortcut on the background thread.
     */
    public void updateAndBindShortcutInfo(final Provider<ShortcutInfo> shortcutProvider) {
        enqueueModelUpdateTask(new ExtendedModelTask() {
            @Override
            public void execute(LauncherAppState app, BgDataModel dataModel, AllAppsList apps) {
                ShortcutInfo info = shortcutProvider.get();
                ArrayList<ShortcutInfo> update = new ArrayList<>();
                update.add(info);
                bindUpdatedShortcuts(update, info.user);
            }
        });
    }

    private void bindWidgetsModel(final Callbacks callbacks) {
        final MultiHashMap<PackageItemInfo, WidgetItem> widgets
                = mBgWidgetsModel.getWidgetsMap().clone();
        mHandler.post(new Runnable() {
            @Override
            public void run() {
                Callbacks cb = getCallback();
                if (callbacks == cb && cb != null) {
                    callbacks.bindAllWidgets(widgets);
                }
            }
        });
    }

    public void refreshAndBindWidgetsAndShortcuts(final Callbacks callbacks,
            final boolean bindFirst, @Nullable final PackageUserKey packageUser) {
        runOnWorkerThread(new Runnable() {
            @Override
            public void run() {
                if (bindFirst && !mBgWidgetsModel.isEmpty()) {
                    bindWidgetsModel(callbacks);
                }
                ArrayList<WidgetItem> widgets = mBgWidgetsModel.update(
                        mApp.getContext(), packageUser);
                bindWidgetsModel(callbacks);

                // update the Widget entries inside DB on the worker thread.
                mApp.getWidgetCache().removeObsoletePreviews(widgets, packageUser);
            }
        });
    }

    static boolean isValidProvider(AppWidgetProviderInfo provider) {
        return (provider != null) && (provider.provider != null)
                && (provider.provider.getPackageName() != null);
    }

    public void dumpState(String prefix, FileDescriptor fd, PrintWriter writer, String[] args) {
        if (args.length > 0 && TextUtils.equals(args[0], "--all")) {
            writer.println(prefix + "All apps list: size=" + mBgAllAppsList.data.size());
            for (AppInfo info : mBgAllAppsList.data) {
                writer.println(prefix + "   title=\"" + info.title + "\" iconBitmap=" + info.iconBitmap
                        + " componentName=" + info.componentName.getPackageName());
            }
        }
        sBgDataModel.dump(prefix, fd, writer, args);
    }

    public Callbacks getCallback() {
        return mCallbacks != null ? mCallbacks.get() : null;
    }

    /**
     * @return {@link FolderInfo} if its already loaded.
     */
    public FolderInfo findFolderById(Long folderId) {
        synchronized (sBgDataModel) {
            return sBgDataModel.folders.get(folderId);
        }
    }

    @Thunk class DeferredMainThreadExecutor implements Executor {

        @Override
        public void execute(Runnable command) {
            runOnMainThread(command);
        }
    }

    /**
     * @return the looper for the worker thread which can be used to start background tasks.
     */
    public static Looper getWorkerLooper() {
        return sWorkerThread.getLooper();
    }
}<|MERGE_RESOLUTION|>--- conflicted
+++ resolved
@@ -25,23 +25,12 @@
 import android.content.Context;
 import android.content.Intent;
 import android.content.IntentFilter;
-<<<<<<< HEAD
-import android.content.ServiceConnection;
-import android.content.pm.PackageManager;
-import android.content.pm.ResolveInfo;
-import android.database.Cursor;
-import android.graphics.Bitmap;
-=======
 import android.content.pm.LauncherActivityInfo;
->>>>>>> bd58aaec
 import android.net.Uri;
-import android.os.Binder;
 import android.os.Handler;
 import android.os.HandlerThread;
-import android.os.IBinder;
 import android.os.Looper;
 import android.os.Process;
-import android.os.RemoteException;
 import android.os.SystemClock;
 import android.os.Trace;
 import android.os.UserHandle;
@@ -107,9 +96,6 @@
 import java.util.concurrent.CancellationException;
 import java.util.concurrent.Executor;
 
-import com.qti.launcherunreadservice.IGetUnreadNumber;
-import com.qti.launcherunreadservice.IUnreadNumberCallback;
-
 /**
  * Maintains in-memory state of the Launcher. It is expected that there should be only one
  * LauncherModel object held in a static. Also provide APIs for updating the database state
@@ -186,17 +172,7 @@
 
     // </ only access in worker thread >
 
-<<<<<<< HEAD
-    private static final String LAUNCHER_UNREAD_SERVICE_PACKAGENAME =
-            "com.qti.launcherunreadservice";
-    private static final String LAUNCHER_UNREAD_SERVICE_CLASSNAME =
-            "com.qti.launcherunreadservice.LauncherUnreadService";
-
-    private IconCache mIconCache;
-    private DeepShortcutManager mDeepShortcutManager;
-=======
     private final IconCache mIconCache;
->>>>>>> bd58aaec
 
     private final LauncherAppsCompat mLauncherApps;
     private final UserManagerCompat mUserManager;
@@ -233,142 +209,7 @@
         public void bindDeepShortcutMap(MultiHashMap<ComponentKey, String> deepShortcutMap);
     }
 
-<<<<<<< HEAD
-    private HashMap<ComponentName, UnreadInfo> mUnreadChangedMap =
-            new HashMap<ComponentName, LauncherModel.UnreadInfo>();
-    private Map mUnreadAppMap = Collections.synchronizedMap(new HashMap<ComponentName, Integer>());
-    private IGetUnreadNumber mUnreadNumberService;
-    private boolean mAppIconReloaded = false;
-    private IBinder mToken = new Binder();
-
-    private class UnreadInfo {
-        ComponentName mComponentName;
-        int mUnreadNum;
-
-        public UnreadInfo(ComponentName componentName, int unreadNum) {
-            mComponentName = componentName;
-            mUnreadNum = unreadNum;
-        }
-    }
-
-    private class UnreadNumberChangeTask implements Runnable {
-        public void run() {
-            ArrayList<UnreadInfo> unreadInfos = new ArrayList<LauncherModel.UnreadInfo>();
-            synchronized (mUnreadChangedMap) {
-                unreadInfos.addAll(mUnreadChangedMap.values());
-                mUnreadChangedMap.clear();
-            }
-
-            final Callbacks callbacks = getCallback();
-            if (callbacks == null) {
-                Log.w(TAG, "Nobody to tell about the new app.  Launcher is probably loading.");
-                return;
-            }
-
-            final ArrayList<AppInfo> unreadChangeFinal = new ArrayList<AppInfo>();
-            for (UnreadInfo uInfo : unreadInfos) {
-                AppInfo info = mBgAllAppsList.unreadNumbersChanged(mApp.getContext(),
-                        uInfo.mComponentName, uInfo.mUnreadNum);
-                if (info != null) {
-                    unreadChangeFinal.add(info);
-                }
-            }
-
-            // update the mainmenu icon
-            if (unreadChangeFinal.isEmpty()) return;
-            mHandler.post(new Runnable() {
-                public void run() {
-                    Callbacks cb = getCallback();
-                    if (cb != null && callbacks == cb) {
-                        cb.bindAppsUpdated(unreadChangeFinal);
-                    }
-                }
-            });
-            // update the workspace shortcuts icon
-            final UserHandleCompat user = UserHandleCompat.myUserHandle();
-            final ArrayList<ShortcutInfo> updatedShortcuts = new ArrayList<>();
-            synchronized (sBgLock) {
-                for (ItemInfo info : sBgItemsIdMap) {
-                    if (info instanceof ShortcutInfo && user.equals(info.user)
-                            && info.itemType == LauncherSettings.Favorites.ITEM_TYPE_APPLICATION) {
-                        ShortcutInfo si = (ShortcutInfo) info;
-                        ComponentName cn = si.getTargetComponent();
-                        if (cn != null && unreadContains(unreadChangeFinal, cn)) {
-                            si.updateIcon(mIconCache);
-                            updatedShortcuts.add(si);
-                        }
-                    }
-                }
-            }
-
-            if (!updatedShortcuts.isEmpty()) {
-                mHandler.post(new Runnable() {
-
-                    public void run() {
-                        Callbacks cb = getCallback();
-                        if (cb != null && callbacks == cb) {
-                            cb.bindShortcutsChanged(updatedShortcuts,
-                                    new ArrayList<ShortcutInfo>(), user);
-                        }
-                    }
-                });
-            }
-        }
-        private boolean unreadContains(ArrayList<AppInfo> unreadList, ComponentName cn) {
-            for (AppInfo info : unreadList) {
-                if (info.componentName.equals(cn)) {
-                    return true;
-                }
-            }
-            return false;
-        }
-    }
-
-    private UnreadNumberChangeTask mUnreadUpdateTask = new UnreadNumberChangeTask();
-
-    private IUnreadNumberCallback.Stub mUnreadNumberCallback = new IUnreadNumberCallback.Stub(){
-
-        @Override
-        public void onUnreadNumberChanged(ComponentName componentName, int unreadNum){
-            if (componentName == null) return;
-            synchronized (mUnreadChangedMap) {
-                mUnreadChangedMap.put(componentName, new UnreadInfo(componentName, unreadNum));
-            }
-            postUnreadTask();
-        }
-    };
-
-    private ServiceConnection mConnection = new ServiceConnection() {
-        @Override
-        public void onServiceConnected(ComponentName name, IBinder service) {
-            mUnreadNumberService = IGetUnreadNumber.Stub.asInterface(service);
-            try {
-                if(mUnreadNumberService != null){
-                    Log.d(TAG,"LauncherModel Unread Service onServiceConnected");
-                    mUnreadAppMap = mUnreadNumberService.GetUnreadNumber();
-                    mUnreadNumberService.registerUnreadNumberCallback(mToken,
-                            mUnreadNumberCallback);
-                }
-            } catch (RemoteException ex) {
-                Log.e(TAG,"exception "+ex.toString());
-            }
-            updateUnreadIcon(mUnreadAppMap);
-        }
-        @Override
-        public void onServiceDisconnected(ComponentName name) {
-            mUnreadNumberService = null;
-        }
-    };
-
-    public interface ItemInfoFilter {
-        public boolean filterItem(ItemInfo parent, ItemInfo info, ComponentName cn);
-    }
-
-    LauncherModel(LauncherAppState app, IconCache iconCache, AppFilter appFilter,
-            DeepShortcutManager deepShortcutManager) {
-=======
     LauncherModel(LauncherAppState app, IconCache iconCache, AppFilter appFilter) {
->>>>>>> bd58aaec
         Context context = app.getContext();
         mApp = app;
         mBgAllAppsList = new AllAppsList(iconCache, appFilter);
@@ -656,448 +497,11 @@
             mModelLoaded = false;
         }
 
-<<<<<<< HEAD
-        final ContentValues values = new ContentValues();
-        final ContentResolver cr = context.getContentResolver();
-        item.onAddToDatabase(context, values);
-
-        item.id = LauncherSettings.Settings.call(cr, LauncherSettings.Settings.METHOD_NEW_ITEM_ID)
-                .getLong(LauncherSettings.Settings.EXTRA_VALUE);
-
-        values.put(LauncherSettings.Favorites._ID, item.id);
-
-        final StackTraceElement[] stackTrace = new Throwable().getStackTrace();
-        Runnable r = new Runnable() {
-            public void run() {
-                cr.insert(LauncherSettings.Favorites.CONTENT_URI, values);
-
-                // Lock on mBgLock *after* the db operation
-                synchronized (sBgLock) {
-                    checkItemInfoLocked(item.id, item, stackTrace);
-                    sBgItemsIdMap.put(item.id, item);
-                    switch (item.itemType) {
-                        case LauncherSettings.Favorites.ITEM_TYPE_FOLDER:
-                            sBgFolders.put(item.id, (FolderInfo) item);
-                            // Fall through
-                        case LauncherSettings.Favorites.ITEM_TYPE_APPLICATION:
-                        case LauncherSettings.Favorites.ITEM_TYPE_SHORTCUT:
-                        case LauncherSettings.Favorites.ITEM_TYPE_DEEP_SHORTCUT:
-                            if (item.container == LauncherSettings.Favorites.CONTAINER_DESKTOP ||
-                                    item.container == LauncherSettings.Favorites.CONTAINER_HOTSEAT) {
-                                sBgWorkspaceItems.add(item);
-                            } else {
-                                if (!sBgFolders.containsKey(item.container)) {
-                                    // Adding an item to a folder that doesn't exist.
-                                    String msg = "adding item: " + item + " to a folder that " +
-                                            " doesn't exist";
-                                    Log.e(TAG, msg);
-                                }
-                            }
-                            if (item.itemType == LauncherSettings.Favorites.ITEM_TYPE_DEEP_SHORTCUT) {
-                                incrementPinnedShortcutCount(
-                                        ShortcutKey.fromShortcutInfo((ShortcutInfo) item),
-                                        true /* shouldPin */);
-                            }
-                            break;
-                        case LauncherSettings.Favorites.ITEM_TYPE_APPWIDGET:
-                            sBgAppWidgets.add((LauncherAppWidgetInfo) item);
-                            break;
-                    }
-                }
-            }
-        };
-        runOnWorkerThread(r);
-    }
-
-    private static ArrayList<ItemInfo> getItemsByPackageName(
-            final String pn, final UserHandleCompat user) {
-        ItemInfoFilter filter  = new ItemInfoFilter() {
-            @Override
-            public boolean filterItem(ItemInfo parent, ItemInfo info, ComponentName cn) {
-                return cn.getPackageName().equals(pn) && info.user.equals(user);
-            }
-        };
-        return filterItemInfos(sBgItemsIdMap, filter);
-    }
-
-    /**
-     * Removes all the items from the database corresponding to the specified package.
-     */
-    static void deletePackageFromDatabase(Context context, final String pn,
-            final UserHandleCompat user) {
-        deleteItemsFromDatabase(context, getItemsByPackageName(pn, user));
-    }
-
-    /**
-     * Removes the specified item from the database
-     */
-    public static void deleteItemFromDatabase(Context context, final ItemInfo item) {
-        ArrayList<ItemInfo> items = new ArrayList<ItemInfo>();
-        items.add(item);
-        deleteItemsFromDatabase(context, items);
-    }
-
-    /**
-     * Removes the specified items from the database
-     */
-    static void deleteItemsFromDatabase(Context context, final ArrayList<? extends ItemInfo> items) {
-        final ContentResolver cr = context.getContentResolver();
-        Runnable r = new Runnable() {
-            public void run() {
-                for (ItemInfo item : items) {
-                    final Uri uri = LauncherSettings.Favorites.getContentUri(item.id);
-                    cr.delete(uri, null, null);
-
-                    // Lock on mBgLock *after* the db operation
-                    synchronized (sBgLock) {
-                        switch (item.itemType) {
-                            case LauncherSettings.Favorites.ITEM_TYPE_FOLDER:
-                                sBgFolders.remove(item.id);
-                                for (ItemInfo info: sBgItemsIdMap) {
-                                    if (info.container == item.id) {
-                                        // We are deleting a folder which still contains items that
-                                        // think they are contained by that folder.
-                                        String msg = "deleting a folder (" + item + ") which still " +
-                                                "contains items (" + info + ")";
-                                        Log.e(TAG, msg);
-                                    }
-                                }
-                                sBgWorkspaceItems.remove(item);
-                                break;
-                            case LauncherSettings.Favorites.ITEM_TYPE_DEEP_SHORTCUT:
-                                decrementPinnedShortcutCount(ShortcutKey.fromShortcutInfo(
-                                        (ShortcutInfo) item));
-                                // Fall through.
-                            case LauncherSettings.Favorites.ITEM_TYPE_APPLICATION:
-                            case LauncherSettings.Favorites.ITEM_TYPE_SHORTCUT:
-                                sBgWorkspaceItems.remove(item);
-                                break;
-                            case LauncherSettings.Favorites.ITEM_TYPE_APPWIDGET:
-                                sBgAppWidgets.remove((LauncherAppWidgetInfo) item);
-                                break;
-                        }
-                        sBgItemsIdMap.remove(item.id);
-                    }
-                }
-            }
-        };
-        runOnWorkerThread(r);
-    }
-
-    /**
-     * Decrement the count for the given pinned shortcut, unpinning it if the count becomes 0.
-     */
-    private static void decrementPinnedShortcutCount(final ShortcutKey pinnedShortcut) {
-        synchronized (sBgLock) {
-            MutableInt count = sBgPinnedShortcutCounts.get(pinnedShortcut);
-            if (count == null || --count.value == 0) {
-                LauncherAppState.getInstance().getShortcutManager().unpinShortcut(pinnedShortcut);
-            }
-        }
-    }
-
-    /**
-     * Increment the count for the given shortcut, pinning it if the count becomes 1.
-     *
-     * As an optimization, the caller can pass shouldPin == false to avoid
-     * unnecessary RPC's if the shortcut is already pinned.
-     */
-    private static void incrementPinnedShortcutCount(ShortcutKey pinnedShortcut, boolean shouldPin) {
-        synchronized (sBgLock) {
-            MutableInt count = sBgPinnedShortcutCounts.get(pinnedShortcut);
-            if (count == null) {
-                count = new MutableInt(1);
-                sBgPinnedShortcutCounts.put(pinnedShortcut, count);
-            } else {
-                count.value++;
-            }
-            if (shouldPin && count.value == 1) {
-                LauncherAppState.getInstance().getShortcutManager().pinShortcut(pinnedShortcut);
-            }
-        }
-    }
-
-    /**
-     * Update the order of the workspace screens in the database. The array list contains
-     * a list of screen ids in the order that they should appear.
-     */
-    public void updateWorkspaceScreenOrder(Context context, final ArrayList<Long> screens) {
-        final ArrayList<Long> screensCopy = new ArrayList<Long>(screens);
-        final ContentResolver cr = context.getContentResolver();
-        final Uri uri = LauncherSettings.WorkspaceScreens.CONTENT_URI;
-
-        // Remove any negative screen ids -- these aren't persisted
-        Iterator<Long> iter = screensCopy.iterator();
-        while (iter.hasNext()) {
-            long id = iter.next();
-            if (id < 0) {
-                iter.remove();
-            }
-        }
-
-        Runnable r = new Runnable() {
-            @Override
-            public void run() {
-                ArrayList<ContentProviderOperation> ops = new ArrayList<ContentProviderOperation>();
-                // Clear the table
-                ops.add(ContentProviderOperation.newDelete(uri).build());
-                int count = screensCopy.size();
-                for (int i = 0; i < count; i++) {
-                    ContentValues v = new ContentValues();
-                    long screenId = screensCopy.get(i);
-                    v.put(LauncherSettings.WorkspaceScreens._ID, screenId);
-                    v.put(LauncherSettings.WorkspaceScreens.SCREEN_RANK, i);
-                    ops.add(ContentProviderOperation.newInsert(uri).withValues(v).build());
-                }
-
-                try {
-                    cr.applyBatch(LauncherProvider.AUTHORITY, ops);
-                } catch (Exception ex) {
-                    throw new RuntimeException(ex);
-                }
-
-                synchronized (sBgLock) {
-                    sBgWorkspaceScreens.clear();
-                    sBgWorkspaceScreens.addAll(screensCopy);
-                }
-            }
-        };
-        runOnWorkerThread(r);
-    }
-
-    /**
-     * Remove the specified folder and all its contents from the database.
-     */
-    public static void deleteFolderAndContentsFromDatabase(Context context, final FolderInfo info) {
-        final ContentResolver cr = context.getContentResolver();
-
-        Runnable r = new Runnable() {
-            public void run() {
-                cr.delete(LauncherSettings.Favorites.getContentUri(info.id), null, null);
-                // Lock on mBgLock *after* the db operation
-                synchronized (sBgLock) {
-                    sBgItemsIdMap.remove(info.id);
-                    sBgFolders.remove(info.id);
-                    sBgWorkspaceItems.remove(info);
-                }
-
-                cr.delete(LauncherSettings.Favorites.CONTENT_URI,
-                        LauncherSettings.Favorites.CONTAINER + "=" + info.id, null);
-                // Lock on mBgLock *after* the db operation
-                synchronized (sBgLock) {
-                    for (ItemInfo childInfo : info.contents) {
-                        sBgItemsIdMap.remove(childInfo.id);
-                    }
-                }
-            }
-        };
-        runOnWorkerThread(r);
-    }
-
-    /**
-     * Set this as the current Launcher activity object for the loader.
-     */
-    public void initialize(Callbacks callbacks) {
-        synchronized (mLock) {
-            Preconditions.assertUIThread();
-            // Remove any queued UI runnables
-            mHandler.cancelAll();
-            mCallbacks = new WeakReference<>(callbacks);
-        }
-    }
-
-    private void updateUnreadIcon(Map unreadMap) {
-        Iterator iter = unreadMap.entrySet().iterator();
-        while (iter.hasNext()) {
-            Map.Entry entry = (Map.Entry) iter.next();
-            ComponentName componentName = (ComponentName) entry.getKey();
-            int unreadNumber = (int) entry.getValue();
-            synchronized (mUnreadChangedMap) {
-                mUnreadChangedMap.put(componentName, new UnreadInfo(componentName, unreadNumber));
-            }
-        }
-        postUnreadTask();
-    }
-
-    private void postUnreadTask() {
-        sWorker.removeCallbacks(mUnreadUpdateTask);
-        sWorker.post(mUnreadUpdateTask);
-    }
-
-    public int getUnreadNumberOfComponent(ComponentName componentName) {
-        int unreadNum = -1;
-        if(mAppIconReloaded && (mUnreadAppMap != null)
-                && mUnreadAppMap.containsKey(componentName)){
-            unreadNum = (int) mUnreadAppMap.get(componentName);
-        }
-        return unreadNum;
-    }
-
-    /**
-     * bind unread number service if service is not connected when onResume
-     */
-    public void bindUnreadService(){
-        if (Utilities.isUnreadCountEnabled(mApp.getContext())
-                && mUnreadNumberService == null) {
-            Intent intent = new Intent();
-            ComponentName componentName = new ComponentName(LAUNCHER_UNREAD_SERVICE_PACKAGENAME,
-                    LAUNCHER_UNREAD_SERVICE_CLASSNAME);
-            intent.setComponent(componentName);
-
-            Intent requestIntent = Utilities.
-                    createExplicitFromImplicitIntent(mApp.getContext(), intent);
-            if (requestIntent != null) {
-                final Intent eIntent = new Intent(requestIntent);
-                mApp.getContext().bindService(eIntent, mConnection, Context.BIND_AUTO_CREATE);
-            }
-        }
-    }
-
-    /**
-     * unbind unread number service when Launcher Activity is destroyed.
-     */
-    public void unbindUnreadService(){
-        if (mUnreadNumberService != null){
-            sWorker.removeCallbacks(mUnreadUpdateTask);
-            try{
-                mUnreadNumberService.unRegisterUnreadNumberCallback(mToken);
-                mApp.getContext().unbindService(mConnection);
-            }catch (Exception e){
-                Log.e(TAG,"exception == "+e.toString());
-            }
-            mUnreadNumberService = null;
-        }
-    }
-
-    @Override
-    public void onPackageChanged(String packageName, UserHandleCompat user) {
-        int op = PackageUpdatedTask.OP_UPDATE;
-        enqueueItemUpdatedTask(new PackageUpdatedTask(op, new String[] { packageName },
-                user));
-    }
-
-    @Override
-    public void onPackageRemoved(String packageName, UserHandleCompat user) {
-        int op = PackageUpdatedTask.OP_REMOVE;
-        enqueueItemUpdatedTask(new PackageUpdatedTask(op, new String[] { packageName },
-                user));
-    }
-
-    @Override
-    public void onPackageAdded(String packageName, UserHandleCompat user) {
-        int op = PackageUpdatedTask.OP_ADD;
-        enqueueItemUpdatedTask(new PackageUpdatedTask(op, new String[] { packageName },
-                user));
-    }
-
-    @Override
-    public void onPackagesAvailable(String[] packageNames, UserHandleCompat user,
-            boolean replacing) {
-        enqueueItemUpdatedTask(
-                new PackageUpdatedTask(PackageUpdatedTask.OP_UPDATE, packageNames, user));
-    }
-
-    @Override
-    public void onPackagesUnavailable(String[] packageNames, UserHandleCompat user,
-            boolean replacing) {
-        if (!replacing) {
-            enqueueItemUpdatedTask(new PackageUpdatedTask(
-                    PackageUpdatedTask.OP_UNAVAILABLE, packageNames,
-                    user));
-        }
-    }
-
-    @Override
-    public void onPackagesSuspended(String[] packageNames, UserHandleCompat user) {
-        enqueueItemUpdatedTask(new PackageUpdatedTask(
-                PackageUpdatedTask.OP_SUSPEND, packageNames,
-                user));
-    }
-
-    @Override
-    public void onPackagesUnsuspended(String[] packageNames, UserHandleCompat user) {
-        enqueueItemUpdatedTask(new PackageUpdatedTask(
-                PackageUpdatedTask.OP_UNSUSPEND, packageNames,
-                user));
-    }
-
-    @Override
-    public void onShortcutsChanged(String packageName, List<ShortcutInfoCompat> shortcuts,
-            UserHandleCompat user) {
-        enqueueItemUpdatedTask(new ShortcutsChangedTask(packageName, shortcuts, user, true));
-    }
-
-    public void updatePinnedShortcuts(String packageName, List<ShortcutInfoCompat> shortcuts,
-            UserHandleCompat user) {
-        enqueueItemUpdatedTask(new ShortcutsChangedTask(packageName, shortcuts, user, false));
-    }
-
-    /**
-     * Call from the handler for ACTION_PACKAGE_ADDED, ACTION_PACKAGE_REMOVED and
-     * ACTION_PACKAGE_CHANGED.
-     */
-    @Override
-    public void onReceive(Context context, Intent intent) {
-        if (DEBUG_RECEIVER) Log.d(TAG, "onReceive intent=" + intent);
-
-        final String action = intent.getAction();
-        if (Intent.ACTION_LOCALE_CHANGED.equals(action)) {
-            // If we have changed locale we need to clear out the labels in all apps/workspace.
-            forceReload();
-        } else if (Intent.ACTION_MANAGED_PROFILE_ADDED.equals(action)
-                || Intent.ACTION_MANAGED_PROFILE_REMOVED.equals(action)) {
-            UserManagerCompat.getInstance(context).enableAndResetCache();
-            forceReload();
-        } else if (Intent.ACTION_MANAGED_PROFILE_AVAILABLE.equals(action) ||
-                Intent.ACTION_MANAGED_PROFILE_UNAVAILABLE.equals(action) ||
-                Intent.ACTION_MANAGED_PROFILE_UNLOCKED.equals(action)) {
-            UserHandleCompat user = UserHandleCompat.fromIntent(intent);
-            if (user != null) {
-                if (Intent.ACTION_MANAGED_PROFILE_AVAILABLE.equals(action) ||
-                        Intent.ACTION_MANAGED_PROFILE_UNAVAILABLE.equals(action)) {
-                    enqueueItemUpdatedTask(new PackageUpdatedTask(
-                            PackageUpdatedTask.OP_USER_AVAILABILITY_CHANGE,
-                            new String[0], user));
-                }
-
-                // ACTION_MANAGED_PROFILE_UNAVAILABLE sends the profile back to locked mode, so
-                // we need to run the state change task again.
-                if (Intent.ACTION_MANAGED_PROFILE_UNAVAILABLE.equals(action) ||
-                        Intent.ACTION_MANAGED_PROFILE_UNLOCKED.equals(action)) {
-                    enqueueItemUpdatedTask(new UserLockStateChangedTask(user));
-                }
-            }
-        } else if (Intent.ACTION_WALLPAPER_CHANGED.equals(action)) {
-            ExtractionUtils.startColorExtractionServiceIfNecessary(context);
-        }
-    }
-
-    void forceReload() {
-        resetLoadedState(true, true);
-
-=======
->>>>>>> bd58aaec
         // Do this here because if the launcher activity is running it will be restarted.
         // If it's not running startLoaderFromBackground will merely tell it that it needs
         // to reload.
         startLoaderFromBackground();
     }
-<<<<<<< HEAD
-
-    public void resetLoadedState(boolean resetAllAppsLoaded, boolean resetWorkspaceLoaded) {
-        synchronized (mLock) {
-            // Stop any existing loaders first, so they don't set mAllAppsLoaded or
-            // mWorkspaceLoaded to true later
-            stopLoaderLocked();
-            if (resetAllAppsLoaded) mAllAppsLoaded = false;
-            if (resetWorkspaceLoaded) mWorkspaceLoaded = false;
-            // Always reset deep shortcuts loaded.
-            // TODO: why?
-            mDeepShortcutsLoaded = false;
-        }
-    }
-=======
->>>>>>> bd58aaec
 
     /**
      * When the launcher is in the background, it's possible for it to miss paired
@@ -1106,7 +510,6 @@
      * of doing it now.
      */
     public void startLoaderFromBackground() {
-        mAppIconReloaded = true;
         Callbacks callbacks = getCallback();
         if (callbacks != null) {
             // Only actually run the loader if they're not paused.
@@ -2430,40 +1833,8 @@
     public void onPackageIconsUpdated(HashSet<String> updatedPackages, UserHandle user) {
         // If any package icon has changed (app was updated while launcher was dead),
         // update the corresponding shortcuts.
-<<<<<<< HEAD
-        synchronized (sBgLock) {
-            for (ItemInfo info : sBgItemsIdMap) {
-                if (info instanceof ShortcutInfo && user.equals(info.user)
-                        && info.itemType == LauncherSettings.Favorites.ITEM_TYPE_APPLICATION) {
-                    ShortcutInfo si = (ShortcutInfo) info;
-                    ComponentName cn = si.getTargetComponent();
-                    if (cn != null && updatedPackages.contains(cn.getPackageName())) {
-                        si.updateIcon(mIconCache);
-                        updatedShortcuts.add(si);
-                    }
-                }
-            }
-            mBgAllAppsList.updateIconsAndLabels(updatedPackages, user, updatedApps);
-            mAppIconReloaded = false;
-        }
-
-        bindUpdatedShortcuts(updatedShortcuts, user);
-
-        if (!updatedApps.isEmpty()) {
-            mHandler.post(new Runnable() {
-
-                public void run() {
-                    Callbacks cb = getCallback();
-                    if (cb != null && callbacks == cb) {
-                        cb.bindAppsUpdated(updatedApps);
-                    }
-                }
-            });
-        }
-=======
         enqueueModelUpdateTask(new CacheDataUpdatedTask(
                 CacheDataUpdatedTask.OP_CACHE_UPDATE, user, updatedPackages));
->>>>>>> bd58aaec
     }
 
     void enqueueModelUpdateTask(BaseModelUpdateTask task) {
