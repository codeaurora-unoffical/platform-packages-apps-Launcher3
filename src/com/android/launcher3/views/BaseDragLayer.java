--- conflicted
+++ resolved
@@ -220,11 +220,7 @@
             // This can happen if something goes wrong during a state change/transition.
             AbstractFloatingView floatingView = (AbstractFloatingView) child;
             if (floatingView.isOpen()) {
-<<<<<<< HEAD
-                postDelayed(() -> floatingView.close(false), SINGLE_FRAME_MS);
-=======
                 postDelayed(() -> floatingView.close(false), getSingleFrameMs(getContext()));
->>>>>>> d65611bf
             }
         }
     }
