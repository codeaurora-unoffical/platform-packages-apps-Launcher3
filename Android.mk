--- conflicted
+++ resolved
@@ -30,21 +30,12 @@
 LOCAL_SRC_FILES := $(call all-java-files-under, src) \
     $(call all-java-files-under, WallpaperPicker/src) \
     $(call all-proto-files-under, protos)
-<<<<<<< HEAD
-LOCAL_RESOURCE_DIR := $(LOCAL_PATH)/WallpaperPicker/res $(LOCAL_PATH)/res \
-                      $(TOP)/frameworks/support/v7/recyclerview/res
-LOCAL_PROGUARD_FLAG_FILES := proguard.flags
-LOCAL_STATIC_JAVA_LIBRARIES := android-support-v4 \
-                               android-support-v7-recyclerview \
-                               android-support-v7-recyclerview-res
-=======
 
 LOCAL_RESOURCE_DIR := $(LOCAL_PATH)/WallpaperPicker/res \
     $(LOCAL_PATH)/res \
     $(LOCAL_PATH)/../../../prebuilts/sdk/current/support/v7/recyclerview/res
 
 LOCAL_PROGUARD_FLAG_FILES := proguard.flags
->>>>>>> 5fcaab43
 
 LOCAL_PROTOC_OPTIMIZE_TYPE := nano
 LOCAL_PROTOC_FLAGS := --proto_path=$(LOCAL_PATH)/protos/
